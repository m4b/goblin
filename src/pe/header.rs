use alloc::vec::Vec;
use core::iter::FusedIterator;

use scroll::{ctx, IOread, IOwrite, Pread, Pwrite, SizeWith};

use crate::error;
use crate::pe::{data_directories, debug, optional_header, section_table, symbol};
use crate::strtab;

/// In `winnt.h` and `pe.h`, it's `IMAGE_DOS_HEADER`. It's a DOS header present in all PE binaries.
///
/// The DOS header is a relic from the MS-DOS era. It used to be useful to display an
/// error message if the binary is run in MS-DOS by utilizing the DOS stub.
///
/// Nowadays, only two fields from
/// the DOS header are used on Windows: [`signature` (aka `e_magic`)](DosHeader::signature)
/// and [`pe_pointer` (aka `e_lfanew`)](DosHeader::pe_pointer).
///
/// ## Position in a modern PE file
///
/// The DOS header is located at the beginning of the PE file and is usually followed by the [DosStub].
///
/// ## Note on the archaic "formatted header"
///
/// The subset of the structure spanning from its start to the [`overlay_number` (aka `e_ovno`)](DosHeader::overlay_number) field
/// included (i.e. till the offset 0x1C) used to be commonly known as "formatted header", since their position and contents were
/// fixed. Optional information used by overlay managers could have followed the formatted header. In the absence of optional
/// information, the formatted header was followed by the ["relocation pointer table"](https://www.tavi.co.uk/phobos/exeformat.html#reloctable).
///
/// Overlays were sections of a program that remained on disk until the program actually required them. Different overlays
/// could thus share the same memory area. The overlays were loaded and unloaded by special code provided by the program
/// or its run-time library.
///
/// [Source](https://www.tavi.co.uk/phobos/exeformat.html#:~:text=Format%20of%20the%20.EXE%20file%20header).
#[repr(C)]
#[derive(Debug, PartialEq, Copy, Clone, Default, Pwrite)]
#[doc(alias("IMAGE_DOS_HEADER"))]
pub struct DosHeader {
    /// Magic number: `[0x5A, 0x4D]`. In [little endian](https://en.wikipedia.org/wiki/Endianness)
    /// [ASCII](https://en.wikipedia.org/wiki/ASCII), it reads "MZ" for [Mark Zbikowski](https://en.wikipedia.org/wiki/Mark_Zbikowski)).
    ///
    /// ## Non-MZ DOS executables
    ///
    /// * For [IBM OS/2](https://www.britannica.com/technology/IBM-OS-2), the value was "NE".
    /// * For IBM OS/2 LE, the value was "LE".
    /// * For [NT](https://en.wikipedia.org/wiki/Windows_NT), the value was "PE00".
    ///
    /// Sources:
    ///
    /// * <https://stixproject.github.io/data-model/1.2/WinExecutableFileObj/DOSHeaderType/>
    /// * <https://learn.microsoft.com/en-us/archive/msdn-magazine/2002/february/inside-windows-win32-portable-executable-file-format-in-detail>
    #[doc(alias("e_magic"))]
    pub signature: u16,
    /// In `winnt.h` and `pe.h`, it's `e_cblp`.
    ///
    /// It used to specify the number of bytes actually used in the last "page".
    /// Page used to refer to a segment of memory, usually of 512 bytes size.
    ///
    /// The case of full page was represented by 0x0000 (since the last page is never empty).
    ///
    /// For example, assuming a page size of 512 bytes, this value would
    /// be 0x0000 for a 1024 byte file, and 0x0001 for a 1025 byte file
    /// (since it only contains one valid byte).
    /// [Source](https://stixproject.github.io/data-model/1.2/WinExecutableFileObj/DOSHeaderType/).
    ///
    /// Typically, this field is set to 0. [Source](https://offwhitesecurity.dev/malware-development/portable-executable-pe/dos-header/).
    #[doc(alias("e_cblp"))]
    pub bytes_on_last_page: u16,
    /// In `winnt.h` and `pe.h`, it's `e_cp`.
    ///
    /// It used to specify the number of pages required to hold a file. For example,
    /// if the file contained 1024 bytes, and the file had pages of a size of 512 bytes,
    /// this [word](https://en.wikipedia.org/wiki/Word_(computer_architecture)) would contain
    /// 0x0002 (2 pages); if the file contained 1025 bytes, this word would contain 0x0003 (3 pages).
    /// [Source](https://stixproject.github.io/data-model/1.2/WinExecutableFileObj/DOSHeaderType/).
    ///
    /// Typically, this field is set to 0. [Source](https://offwhitesecurity.dev/malware-development/portable-executable-pe/dos-header/).
    #[doc(alias("e_cp"))]
    pub pages_in_file: u16,
    /// In `winnt.h` and `pe.h`, it's `e_crlc`.
    ///
    /// It used to specify the number of "relocation items", i.e. the number of entries that
    /// existed in the ["relocation pointer table"](https://www.tavi.co.uk/phobos/exeformat.html#reloctable).
    /// If there were no relocations, this field would contain 0x0000.
    /// [Source](https://stixproject.github.io/data-model/1.2/WinExecutableFileObj/DOSHeaderType/).
    ///
    /// ## On relocation items and relocation pointer table
    ///
    /// When a program is compiled, memory addresses are often hard-coded into the binary code.
    /// These addresses are usually relative to the base address where the program expects to be loaded into memory.
    /// However, when the program is loaded into memory, it might not be loaded at its preferred base address due to
    /// various reasons such as memory fragmentation or other programs already occupying that space.
    ///
    /// Relocation items, also known as fixups or relocations, are pieces of data embedded within the executable file
    /// that indicate which memory addresses need to be adjusted when the program is loaded at a different base address.
    /// These relocations specify the location and type of adjustment needed.
    ///
    /// The relocation pointer table is a data structure that contains pointers to the locations within the executable file
    /// where relocations need to be applied. It allows the operating system's loader to efficiently locate and process the
    /// relocation data during the loading process.
    ///
    /// ---
    ///
    /// Typically, this field is set to 0. [Source](https://offwhitesecurity.dev/malware-development/portable-executable-pe/dos-header/).
    #[doc(alias("e_crlc"))]
    pub relocations: u16,
    /// In `winnt.h` and `pe.h`, it's `e_cparhdr`.
    ///
    /// It used to specify the size of the "executable header" in terms of "paragraphs" (16 byte chunks). It used to indicate
    /// the offset of the program's compiled/assembled and linked image (the [load module](https://www.tavi.co.uk/phobos/exeformat.html#loadmodule)) within the executable file. The size
    /// of the load module could have been deduced by substructing this value (converted to bytes) from the overall size that could
    /// have been derived from combining the value of [`pages_in_file` (aka `e_cp`)](DosHeader::pages_in_file) and the value of
    /// [`bytes_on_last_page` (aka `e_cblp)`](DosHeader::bytes_on_last_page). The header used to always span an even number of
    /// paragraphs.
    /// [Source](https://stixproject.github.io/data-model/1.2/WinExecutableFileObj/DOSHeaderType/).
    ///
    /// The "executable header" in this context refers to the DOS header itself.
    ///
    /// Typically, this field is set to 4. [Source](https://offwhitesecurity.dev/malware-development/portable-executable-pe/dos-header/).
    /// This is because the modern DOS header is 64 bytes long, and 64 / 16 = 4.
    #[doc(alias("e_cparhdr"))]
    pub size_of_header_in_paragraphs: u16,
    /// In `winnt.h` and `pe.h`, it's `e_minalloc`.
    ///
    /// It used to specify the minimum number of extra paragraphs needed to be allocated to begin execution. This is
    /// **in addition** to the memory required to hold the [load module](https://www.tavi.co.uk/phobos/exeformat.html#loadmodule). This value normally represented the total size
    /// of any uninitialized data and/or stack segments that were linked at the end of the program. This space was not
    /// directly included in the load module, since there were no particular initializing values and it would simply waste
    /// disk space.
    /// [Source](https://stixproject.github.io/data-model/1.2/WinExecutableFileObj/DOSHeaderType/).
    ///
    /// If both the [`minimum_extra_paragraphs_needed` (aka `e_minalloc`)](DosHeader::minimum_extra_paragraphs_needed) and
    /// [`maximum_extra_paragraphs_needed` (aka `e_maxalloc`)](DosHeader::maximum_extra_paragraphs_needed) fields were set to 0x0000,
    /// the program would be allocated as much memory as available. [Source](https://www.tavi.co.uk/phobos/exeformat.html)
    ///
    /// Typically, this field is set to 0x10. [Source](https://offwhitesecurity.dev/malware-development/portable-executable-pe/dos-header/).
    #[doc(alias("e_minalloc"))]
    pub minimum_extra_paragraphs_needed: u16,
    /// In `winnt.h` and `pe.h`, it's `e_maxalloc`.
    ///
    /// It used to specify the maximum number of extra paragraphs needed to be allocated by to begin execution. This indicated
    /// **additional** memory over and above that required by the [load module](https://www.tavi.co.uk/phobos/exeformat.html#loadmodule) and the value specified in
    /// [`minimum_extra_paragraphs_needed` (aka `e_minalloc`)](DosHeader::minimum_extra_paragraphs_needed).
    /// If the request could not be satisfied, the program would be allocated as much memory as available.
    /// [Source](https://stixproject.github.io/data-model/1.2/WinExecutableFileObj/DOSHeaderType/).
    ///
    /// If both the [`minimum_extra_paragraphs_needed` (aka `e_minalloc`)](DosHeader::minimum_extra_paragraphs_needed) and
    /// [`maximum_extra_paragraphs_needed` (aka `e_maxalloc`)](DosHeader::maximum_extra_paragraphs_needed) fields were set to 0x0000,
    /// the program would be allocated as much memory as available. [Source](https://www.tavi.co.uk/phobos/exeformat.html)
    ///
    /// Typically, this field is set to 0xFFFF. [Source](https://offwhitesecurity.dev/malware-development/portable-executable-pe/dos-header/).
    #[doc(alias("e_maxalloc"))]
    pub maximum_extra_paragraphs_needed: u16,
    /// In `winnt.h` and `pe.h`, it's `e_ss`.
    ///
    /// It used to specify the initial SS ("stack segment") value. SS value was a paragraph address of the stack segment
    /// relative to the start of the [load module](https://www.tavi.co.uk/phobos/exeformat.html#loadmodule). At load time, the value was relocated by adding the address of the
    /// start segment of the program to it, and the resulting value was placed in the SS register before the program is
    /// started. To read more about x86 memory segmentation and SS register, see the
    /// [wikipedia article](https://en.wikipedia.org/wiki/X86_memory_segmentation) on this topic. In DOS, the start segment
    /// boundary of the program was the first segment boundary in memory after
    /// [Program Segment Prefix (PSP)](https://en.wikipedia.org/wiki/Program_Segment_Prefix).
    /// [Source](https://stixproject.github.io/data-model/1.2/WinExecutableFileObj/DOSHeaderType/).
    ///
    /// The Program Segment Prefix (PSP) was a data structure used in DOS (Disk Operating System) environments.
    /// It was located at the beginning of the memory allocated for a running program and it contained various
    /// pieces of information about the program, including command-line arguments, environment variables,
    /// and pointers to various system resources.
    ///
    /// [According to Wikipedia](https://en.wikipedia.org/wiki/Data_segment#Stack), the stack segment contains the call stack,
    /// a LIFO structure, typically located in the higher parts of memory. A "stack pointer" register tracks the top of the
    /// stack; it is adjusted each time a value is "pushed" onto the stack. The set of values pushed for one function call
    /// is termed a "stack frame".
    ///
    /// Typically, this field is set to 0. [Source](https://offwhitesecurity.dev/malware-development/portable-executable-pe/dos-header/).
    #[doc(alias("e_ss"))]
    pub initial_relative_ss: u16,
    /// In `winnt.h` and `pe.h`, it's `e_sp`.
    ///
    /// It used to specify the initial SP ("stack pointer") value. SP value was the absolute value that must have been loaded
    /// into the SP register before the program is given control. Since the actual stack segment was determined by the loader,
    /// and this was merely a value within that segment, it didn't need to be relocated.
    ///
    /// [According to Wikipedia](https://en.wikipedia.org/wiki/Data_segment#Stack), the stack segment contains the call stack,
    /// a LIFO structure, typically located in the higher parts of memory. A "stack pointer" register tracks the top of the
    /// stack; it is adjusted each time a value is "pushed" onto the stack. The set of values pushed for one function call
    /// is termed a "stack frame".
    /// [Source](https://stixproject.github.io/data-model/1.2/WinExecutableFileObj/DOSHeaderType/).
    ///
    /// Typically, this field is set to 0xB8. [Source](https://offwhitesecurity.dev/malware-development/portable-executable-pe/dos-header/).
    // TODO: Clarify what exactly is meany by "this was merely a value within that segment".
    #[doc(alias("e_sp"))]
    pub initial_sp: u16,
    /// In `winnt.h` and `pe.h`, it's `e_csum`.
    ///
    /// It used to specify the checksum of the contents of the executable file It used to ensure the integrity of the data
    /// within the file. For full details on how this checksum was calculated, see <http://www.tavi.co.uk/phobos/exeformat.html#checksum>.
    /// [Source](https://stixproject.github.io/data-model/1.2/WinExecutableFileObj/DOSHeaderType/).
    ///
    /// Typically, this field is set to 0. [Source](https://offwhitesecurity.dev/malware-development/portable-executable-pe/dos-header/).
    #[doc(alias("e_csum"))]
    pub checksum: u16,
    /// In `winnt.h` and `pe.h`, it's `e_ip`.
    ///
    /// It used to specify the initial IP ("instruction pointer") value. IP value was the absolute value that must have been
    /// loaded into the IP register in order to transfer control to the program. Since the actual code segment was determined
    /// by the loader and, and this was merely a value within that segment, it didn't need to be relocated.
    /// [Source](https://stixproject.github.io/data-model/1.2/WinExecutableFileObj/DOSHeaderType/).
    ///
    /// Typically, this field is set to 0. [Source](https://offwhitesecurity.dev/malware-development/portable-executable-pe/dos-header/).
    // TODO: Clarify what exactly is meany by "this was merely a value within that segment".
    #[doc(alias("e_ip"))]
    pub initial_ip: u16,
    /// In `winnt.h` and `pe.h`, it's `e_cs`.
    ///
    /// It used to specify the pre-relocated initial CS ("code segment") value relative to the start of the [load module](https://www.tavi.co.uk/phobos/exeformat.html#loadmodule),
    /// that should have been placed in the CS register in order to transfer control to the program. At load time, this value
    /// was relocated by adding the address of the start segment of the program to it, and the resulting value was placed in
    /// the CS register when control is transferred.
    /// [Source](https://stixproject.github.io/data-model/1.2/WinExecutableFileObj/DOSHeaderType/).
    ///
    /// Typically, this field is set to 0. [Source](https://offwhitesecurity.dev/malware-development/portable-executable-pe/dos-header/).
    #[doc(alias("e_cs"))]
    pub initial_relative_cs: u16,
    /// In `winnt.h` and `pe.h`, it's `e_lfarlc`.
    ///
    /// It used to specify the logical file address of the relocation table, or more specifically, the offset from the start
    /// of the file to the [relocation pointer table](https://www.tavi.co.uk/phobos/exeformat.html#reloctable). This value
    /// must have been used to locate the relocation table (rather than assuming a fixed location) because variable-length
    /// information pertaining to program overlays could have occurred before this table, causing its position to vary.
    /// A value of 0x40 in this field generally indicated a different kind of executable, not a DOS 'MZ' type.
    /// [Source](https://stixproject.github.io/data-model/1.2/WinExecutableFileObj/DOSHeaderType/).
    ///
    /// Typically, this field is set to 0x40. [Source](https://offwhitesecurity.dev/malware-development/portable-executable-pe/dos-header/).
    #[doc(alias("e_lfarlc"))]
    pub file_address_of_relocation_table: u16,
    /// In `winnt.h` and `pe.h`, it's `e_ovno`.
    ///
    /// It used to specify the overlay number, which was normally set to 0x0000, because few programs actually had overlays.
    /// It changed only in files containing programs that used overlays.
    /// [Source](https://stixproject.github.io/data-model/1.2/WinExecutableFileObj/DOSHeaderType/).
    ///
    /// Overlays were sections of a program that remained on disk until the program actually required them. Different overlays
    /// could thus share the same memory area. The overlays were loaded and unloaded by special code provided by the program
    /// or its run-time library.
    ///
    /// Typically, this field is set to 0. [Source](https://offwhitesecurity.dev/malware-development/portable-executable-pe/dos-header/).
    #[doc(alias("e_ovno"))]
    pub overlay_number: u16,
    /// In `winnt.h` and `pe.h`, it's `e_res[4]`.
    ///
    /// It used to specify the reserved words for the program, i.e. an array reserved for future use.
    /// Usually, the array was zeroed by the linker.
    /// [Source](https://stixproject.github.io/data-model/1.2/WinExecutableFileObj/DOSHeaderType/).
    ///
    /// Typically, this field is set to 0. [Source](https://offwhitesecurity.dev/malware-development/portable-executable-pe/dos-header/).
    #[doc(alias("e_res"))]
    pub reserved: [u16; 4],
    /// In `winnt.h` and `pe.h`, it's `e_oemid`.
    ///
    /// It used to specify the identifier for the OEM ("Original Equipment Manufacturer") for [`oem_info` aka `e_oeminfo`](DosHeader::oem_info).
    /// [Source](https://stixproject.github.io/data-model/1.2/WinExecutableFileObj/DOSHeaderType/).
    ///
    /// More specifically, it used to specify the OEM of the system or hardware platform for which the executable file was created.
    /// This field was used to specify certain characteristics or requirements related to the hardware environment in which the
    /// executable was intended to run.
    ///
    /// Typically, this field is set to 0. [Source](https://offwhitesecurity.dev/malware-development/portable-executable-pe/dos-header/).
    #[doc(alias("e_oemid"))]
    pub oem_id: u16,
    /// In `winnt.h` and `pe.h`, it's `e_oeminfo`.
    ///
    /// It used to specify the extra information, the kind of which was specific to the OEM identified by [`oem_id` aka `e_oemid`](DosHeader::oem_id).
    #[doc(alias("e_oeminfo"))]
    pub oem_info: u16,
    /// In `winnt.h` and `pe.h`, it's `e_res2[10]`.
    ///
    /// It used to specify the reserved words for the program, i.e. an array reserved for future use.
    /// Usually, the array was zeroed by the linker.
    /// [Source](https://stixproject.github.io/data-model/1.2/WinExecutableFileObj/DOSHeaderType/).
    ///
    /// Typically, this field is set to 0. [Source](https://offwhitesecurity.dev/malware-development/portable-executable-pe/dos-header/).
    #[doc(alias("e_res2"))]
    pub reserved2: [u16; 10],
    /// In `winnt.h` and `pe.h`, it's `e_lfanew`.
    ///
    /// Today, it specifies the logcal file address of the of the new exe header. In particular, it is a 4-byte offset into
    /// the file where the PE file header is located. It is necessary to use this offset to locate the PE header in the file.
    ///
    /// Typically, this field is set to 0x3c ([`PE_POINTER_OFFSET`]).
    #[doc(alias("e_lfanew"))]
    pub pe_pointer: u32,
}

#[doc(alias("IMAGE_DOS_SIGNATURE"))]
pub const DOS_MAGIC: u16 = 0x5a4d;
pub const PE_POINTER_OFFSET: u32 = 0x3c;
pub const DOS_STUB_OFFSET: u32 = PE_POINTER_OFFSET + (core::mem::size_of::<u32>() as u32);

impl DosHeader {
    pub fn parse(bytes: &[u8]) -> error::Result<Self> {
        let mut offset = 0;
        let signature = bytes.gread_with(&mut offset, scroll::LE).map_err(|_| {
            error::Error::Malformed(format!("cannot parse DOS signature (offset {:#x})", 0))
        })?;
        if signature != DOS_MAGIC {
            return Err(error::Error::Malformed(format!(
                "DOS header is malformed (signature {:#x})",
                signature
            )));
        }

        let bytes_on_last_page = bytes.gread_with(&mut offset, scroll::LE)?;
        let pages_in_file = bytes.gread_with(&mut offset, scroll::LE)?;
        let relocations = bytes.gread_with(&mut offset, scroll::LE)?;
        let size_of_header_in_paragraphs = bytes.gread_with(&mut offset, scroll::LE)?;
        let minimum_extra_paragraphs_needed = bytes.gread_with(&mut offset, scroll::LE)?;
        let maximum_extra_paragraphs_needed = bytes.gread_with(&mut offset, scroll::LE)?;
        let initial_relative_ss = bytes.gread_with(&mut offset, scroll::LE)?;
        let initial_sp = bytes.gread_with(&mut offset, scroll::LE)?;
        let checksum = bytes.gread_with(&mut offset, scroll::LE)?;
        let initial_ip = bytes.gread_with(&mut offset, scroll::LE)?;
        let initial_relative_cs = bytes.gread_with(&mut offset, scroll::LE)?;
        let file_address_of_relocation_table = bytes.gread_with(&mut offset, scroll::LE)?;
        let overlay_number = bytes.gread_with(&mut offset, scroll::LE)?;
        let reserved = bytes.gread_with(&mut offset, scroll::LE)?; // 4
        let oem_id = bytes.gread_with(&mut offset, scroll::LE)?;
        let oem_info = bytes.gread_with(&mut offset, scroll::LE)?;
        let reserved2 = bytes.gread_with(&mut offset, scroll::LE)?; // 10

        debug_assert!(
            offset == PE_POINTER_OFFSET as usize,
            "expected offset ({:#x}) after reading DOS header to be at 0x3C",
            offset
        );

        let pe_pointer: u32 = bytes
            .pread_with(PE_POINTER_OFFSET as usize, scroll::LE)
            .map_err(|_| {
                error::Error::Malformed(format!(
                    "cannot parse PE header pointer (offset {:#x})",
                    PE_POINTER_OFFSET
                ))
            })?;

        let pe_signature: u32 =
            bytes
                .pread_with(pe_pointer as usize, scroll::LE)
                .map_err(|_| {
                    error::Error::Malformed(format!(
                        "cannot parse PE header signature (offset {:#x})",
                        pe_pointer
                    ))
                })?;
        if pe_signature != PE_MAGIC {
            return Err(error::Error::Malformed(format!(
                "PE header is malformed (signature {:#x})",
                pe_signature
            )));
        }

        Ok(DosHeader {
            signature,
            bytes_on_last_page,
            pages_in_file,
            relocations,
            size_of_header_in_paragraphs,
            minimum_extra_paragraphs_needed,
            maximum_extra_paragraphs_needed,
            initial_relative_ss,
            initial_sp,
            checksum,
            initial_ip,
            initial_relative_cs,
            file_address_of_relocation_table,
            overlay_number,
            reserved,
            oem_id,
            oem_info,
            reserved2,
            pe_pointer,
        })
    }
}

#[derive(Debug, PartialEq, Copy, Clone)]
/// The DOS stub program which should be executed in DOS mode. It prints the message "This program cannot be run in DOS mode" and exits.
///
/// ## Position in a modern PE file
///
/// The [DosStub] is usually located immediately after the [DosHeader] and...
///
/// * De facto, can be followed by a non-standard ["Rich header"](https://0xrick.github.io/win-internals/pe3/#rich-header).
/// * According to the standard, is followed by the  [Header::signature] and then the [CoffHeader].
pub struct DosStub<'a> {
    pub data: &'a [u8],
}

impl<'a> Default for DosStub<'a> {
    /// This is the very basic DOS program bytecode representation embedded in MSVC linker.
    ///
    /// An equivalent (Not a equal) DOS program can be follows:
    ///
    /// ```asm
    ///     push cs           ; 0E         Push the code segment onto the stack
    ///     pop ds            ; 1F         Pop the top of the stack into the data segment register
    ///
    /// _start:
    ///     mov dx, aMessage  ; BA 0E 00   Load the address of the message to the DX register
    ///     mov ah, 09h       ; B4 09      DOS function 09h (display string) to print the message at DS:DX
    ///     int 21h           ; CD 21      Call DOS interrupt 21h for displaying the message
    ///
    ///     mov ax, 4C01h     ; B8 01 4C   DOS function 4Ch (terminate program) with return code 1
    ///     int 21h           ; CD 21      Call DOS interrupt 21h for program termination
    ///
    /// aMessage db 'This program cannot be run in DOS mode.'
    /// ```
    #[rustfmt::skip]
    fn default() -> Self {
        Self {
            data: &[
                0x0E,                   // push cs: Setup segment registers
                0x1F,                   // pop ds: Setup segment registers
                0xBA, 0x0E, 0x00,       // mov dx, 0x000E: Load the message address into the DX register
                0xB4, 0x09,             // mov ah, 0x09: DOS function to print a string
                0xCD, 0x21,             // int 0x21: Trigger DOS interrupt 21h to print the message
                0xB8, 0x01, 0x4C,       // mov ax, 0x4C01: Prepare to terminate the program (DOS function 4Ch)
                0xCD, 0x21,             // int 0x21: Trigger DOS interrupt 21h to terminate the program
                0x54, 0x68, 0x69, 0x73, // "This" ASCII string "This program cannot be run in DOS mode."
                0x20, 0x70, 0x72, 0x6F, // " pro" Continuation of the ASCII string,
                0x67, 0x72, 0x61, 0x6D, // "gram" Continuation of the ASCII string,
                0x20, 0x63, 0x61, 0x6E, // " can" Continuation of the ASCII string,
                0x6E, 0x6F, 0x74, 0x20, // "not " Continuation of the ASCII string,
                0x62, 0x65, 0x20, 0x72, // "be r" Continuation of the ASCII string,
                0x75, 0x6E, 0x20, 0x69, // "un i" Continuation of the ASCII string,
                0x6E, 0x20, 0x44, 0x4F, // "n DO" Continuation of the ASCII string,
                0x53, 0x20, 0x6D, 0x6F, // "S mo" Continuation of the ASCII string,
                0x64, 0x65, 0x2E,       // "DE." Continuation of the ASCII string, ending with a period.
                0x0D, 0x0D, 0x0A,       // Carriage return (CR `0x0D, 0x0D`) and line feed (LF `0x0A`)
                0x24,                   // '$' (End of string marker for DOS function 09h)
                0x00, 0x00, 0x00, 0x00, // Padding bytes (8-byte alignment)
                0x00, 0x00, 0x00,       // Padding bytes (8-byte alignment)
            ],
        }
    }
}

impl<'a> ctx::TryIntoCtx<scroll::Endian> for DosStub<'a> {
    type Error = error::Error;

    fn try_into_ctx(self, bytes: &mut [u8], _: scroll::Endian) -> Result<usize, Self::Error> {
        let offset = &mut 0;
        bytes.gwrite_with(&*self.data, offset, ())?;
        Ok(*offset)
    }
}

impl<'a> DosStub<'a> {
    /// Parse the DOS stub.
    ///
    /// The DOS stub is a small program that prints the message "This program cannot be run in DOS mode" and exits; and
    /// is not really read for the PECOFF file format. It's a relic from the MS-DOS era.
    pub fn parse(bytes: &'a [u8], pe_pointer: u32) -> error::Result<Self> {
        let start_offset = DOS_STUB_OFFSET as usize;
        let end_offset = pe_pointer as usize;

        // Check end_offset is not greater than start_offset
        // end_offset == start_offset may mean there is no dos stub
        if end_offset < start_offset {
            return Err(error::Error::Malformed(format!(
                "PE pointer ({:#x}) cannot be before the DOS stub start ({:#x})",
                pe_pointer, start_offset
            )));
        }

        if bytes.len() < end_offset {
            return Err(error::Error::Malformed(format!(
                "File is too short ({} bytes) to contain the PE header at {:#x}",
                bytes.len(),
                end_offset
            )));
        }

        let dos_stub_area = &bytes[start_offset..end_offset];
        Ok(Self {
            data: dos_stub_area,
        })
    }
}

/// In `winnt.h`, it's `IMAGE_FILE_HEADER`. COFF Header.
///
/// Together with the [Header::signature] and the [Header::optional_header], it forms the
/// [`IMAGE_NT_HEADERS`](https://learn.microsoft.com/en-us/windows/win32/api/winnt/ns-winnt-image_nt_headers32).
///
/// ## Position in a modern PE file
///
/// The COFF header is located after the [Header::signature], which in turn is located after the
/// non-standard ["Rich header"](https://0xrick.github.io/win-internals/pe3/#rich-header), if present,
/// and after the [DosStub], according to the standard.
///
/// COFF header is followed by the [Header::optional_header].
#[repr(C)]
#[derive(Debug, PartialEq, Copy, Clone, Default, Pread, Pwrite, IOread, IOwrite, SizeWith)]
#[doc(alias("IMAGE_FILE_HEADER"))]
pub struct CoffHeader {
    /// The architecture type of the computer. An image file can only be run
    /// on the specified computer or a system that emulates the specified computer.
    ///
    /// Can be one of the following values:
    ///
    /// * [`COFF_MACHINE_UNKNOWN`],
    /// * [`COFF_MACHINE_ALPHA`],
    /// * [`COFF_MACHINE_ALPHA64`],
    /// * [`COFF_MACHINE_AM33`],
    /// * [`COFF_MACHINE_X86_64`],
    /// * [`COFF_MACHINE_ARM`],
    /// * [`COFF_MACHINE_ARM64`],
    /// * [`COFF_MACHINE_ARMNT`],
    /// * [`COFF_MACHINE_EBC`],
    /// * [`COFF_MACHINE_X86`],
    /// * [`COFF_MACHINE_IA64`],
    /// * [`COFF_MACHINE_LOONGARCH32`],
    /// * [`COFF_MACHINE_LOONGARCH64`],
    /// * [`COFF_MACHINE_M32R`],
    /// * [`COFF_MACHINE_MIPS16`],
    /// * [`COFF_MACHINE_MIPSFPU`],
    /// * [`COFF_MACHINE_MIPSFPU16`],
    /// * [`COFF_MACHINE_POWERPC`],
    /// * [`COFF_MACHINE_POWERPCFP`],
    /// * [`COFF_MACHINE_R4000`],
    /// * [`COFF_MACHINE_RISCV32`],
    /// * [`COFF_MACHINE_RISCV64`],
    /// * [`COFF_MACHINE_RISCV128`],
    /// * [`COFF_MACHINE_SH3`],
    /// * [`COFF_MACHINE_SH3DSP`],
    /// * [`COFF_MACHINE_SH4`],
    /// * [`COFF_MACHINE_SH5`],
    /// * [`COFF_MACHINE_THUMB`],
    /// * [`COFF_MACHINE_WCEMIPSV2`],
    ///
    /// or any other value that is not listed here.
    ///
    /// The constants above are sourced from <https://learn.microsoft.com/en-us/windows/win32/debug/pe-format#machine-types>.
    /// If there's a missing constant, please open an issue or a pull request.
    // TODO: insert the values names with a macro
    #[doc(alias("Machine"))]
    pub machine: u16,
    /// The number of sections. This indicates the size of the section table, which immediately follows the headers.
    /// Note that the Windows loader limits the number of sections to 96.
    /// [Source](https://learn.microsoft.com/en-us/windows/win32/api/winnt/ns-winnt-image_file_header).
    #[doc(alias("NumberOfSections"))]
    pub number_of_sections: u16,
    /// The low 32 bits of the time stamp of the image. This represents the date and time the image was created by the linker.
    /// The value is represented in the number of seconds elapsed since midnight (00:00:00), January 1, 1970, Universal
    /// Coordinated Time, according to the system clock.
    #[doc(alias("TimeDateStamp"))]
    pub time_date_stamp: u32,
    /// The offset of the symbol table, in bytes, or zero if no COFF symbol table exists.
    ///
    /// Typically, this field is set to 0 because COFF debugging information is deprecated.
    /// [Source](https://0xrick.github.io/win-internals/pe4/#file-header-image_file_header).
    // TODO: further explain the COFF symbol table. This seems to be a nuanced topic.
    #[doc(alias("PointerToSymbolTable"))]
    pub pointer_to_symbol_table: u32,
    /// The number of symbols in the symbol table.
    ///
    /// Typically, this field is set to 0 because COFF debugging information is deprecated.
    /// [Source](https://0xrick.github.io/win-internals/pe4/#file-header-image_file_header).
    // Q (JohnScience): Why is the name `number_of_symbol_table` and not `number_of_symbols`?
    #[doc(alias("NumberOfSymbols"))]
    pub number_of_symbol_table: u32,
    /// The size of the optional header, in bytes. This value should be zero for object files.
    ///
    /// The [`goblin::pe::optional_header::OptionalHeader`](crate::pe::optional_header::OptionalHeader) is meant to
    /// represent either the 32-bit or the 64-bit optional header. The size of the optional header is used to determine
    /// which one it is.
    #[doc(alias("SizeOfOptionalHeader"))]
    pub size_of_optional_header: u16,
    /// The [characteristics](https://learn.microsoft.com/en-us/windows/win32/debug/pe-format#characteristics) of the image.
    ///
    /// The constants for the characteristics are available in the [`goblin::pe::characteristic`](crate::pe::characteristic) module.
    #[doc(alias("Characteristics"))]
    pub characteristics: u16,
}

pub const SIZEOF_COFF_HEADER: usize = 20;
/// PE\0\0, little endian
pub const PE_MAGIC: u32 = 0x0000_4550;
pub const SIZEOF_PE_MAGIC: usize = 4;

// Q (JohnScience): doesn't it make sense to move all these constants to a dedicated module
// and then re-export them from here? This way, the module will be more organized.
//
// Also, don't we want to declare them in a macro to remove the boilerplate and make the implementation
// of `machine_to_str` more future-proof and concise? For example, addition of...
//
// * `IMAGE_FILE_MACHINE_LOONGARCH32`,
// * `IMAGE_FILE_MACHINE_LOONGARCH64`,
// * `IMAGE_FILE_MACHINE_ALPHA`,
// * `IMAGE_FILE_MACHINE_ALPHA64`
//
// didn't trigger the exhaustiveness check because there was a necessary default case.
//
// This way, we can also generate a test that would parse <https://learn.microsoft.com/en-us/windows/win32/debug/pe-format#machine-types>
// and check that there are no missing constants.

/// The contents of this field are assumed to be applicable to any machine type.
///
/// One of the possible values for [`CoffHeader::machine`].
#[doc(alias("IMAGE_FILE_MACHINE_UNKNOWN"))]
pub const COFF_MACHINE_UNKNOWN: u16 = 0x0;

/// Alpha AXP, 32-bit address space.
///
/// One of the possible values for [`CoffHeader::machine`].
#[doc(alias("IMAGE_FILE_MACHINE_ALPHA"))]
pub const COFF_MACHINE_ALPHA: u16 = 0x184;

/// Alpha AXP, 64-bit address space.
///
/// One of the possible values for [`CoffHeader::machine`].
#[doc(alias("IMAGE_FILE_MACHINE_ALPHA64"))]
#[doc(alias("IMAGE_FILE_MACHINE_AXP64"))]
pub const COFF_MACHINE_ALPHA64: u16 = 0x284;

/// Matsushita AM33.
///
/// One of the possible values for [`CoffHeader::machine`].
#[doc(alias("IMAGE_FILE_MACHINE_AM33"))]
pub const COFF_MACHINE_AM33: u16 = 0x1d3;

/// x64 aka amd64.
///
/// One of the possible values for [`CoffHeader::machine`].
#[doc(alias("IMAGE_FILE_MACHINE_AMD64"))]
// Q (JohnScience): why is this `COFF_MACHINE_X86_64` and not `COFF_MACHINE_AMD64`?
// Should we deprecate the former and use the latter instead?
pub const COFF_MACHINE_X86_64: u16 = 0x8664;

/// ARM little endian.
///
/// One of the possible values for [`CoffHeader::machine`].
#[doc(alias("IMAGE_FILE_MACHINE_ARM"))]
pub const COFF_MACHINE_ARM: u16 = 0x1c0;

/// ARM64 little endian.
///
/// One of the possible values for [`CoffHeader::machine`].
#[doc(alias("IMAGE_FILE_MACHINE_ARM64"))]
pub const COFF_MACHINE_ARM64: u16 = 0xaa64;

/// ARM Thumb-2 little endian.
///
/// One of the possible values for [`CoffHeader::machine`].
#[doc(alias("IMAGE_FILE_MACHINE_ARMNT"))]
pub const COFF_MACHINE_ARMNT: u16 = 0x1c4;

/// EFI byte code.
///
/// One of the possible values for [`CoffHeader::machine`].
#[doc(alias("IMAGE_FILE_MACHINE_EBC"))]
pub const COFF_MACHINE_EBC: u16 = 0xebc;

/// Intel 386 or later processors and compatible processors.
///
/// One of the possible values for [`CoffHeader::machine`].
// Q (JohnScience): why is this `COFF_MACHINE_X86` and not `COFF_MACHINE_I386`?
// Should we deprecate the former and use the latter instead?
#[doc(alias("IMAGE_FILE_MACHINE_I386"))]
pub const COFF_MACHINE_X86: u16 = 0x14c;

/// Intel Itanium processor family.
///
/// One of the possible values for [`CoffHeader::machine`].
#[doc(alias("IMAGE_FILE_MACHINE_IA64"))]
pub const COFF_MACHINE_IA64: u16 = 0x200;

/// LoongArch 32-bit processor family.
///
/// One of the possible values for [`CoffHeader::machine`].
#[doc(alias("IMAGE_FILE_MACHINE_LOONGARCH32"))]
pub const COFF_MACHINE_LOONGARCH32: u16 = 0x6232;

/// LoongArch 64-bit processor family.
///
/// One of the possible values for [`CoffHeader::machine`].
#[doc(alias("IMAGE_FILE_MACHINE_LOONGARCH64"))]
pub const COFF_MACHINE_LOONGARCH64: u16 = 0x6264;

/// Mitsubishi M32R little endian.
///
/// One of the possible values for [`CoffHeader::machine`].
#[doc(alias("IMAGE_FILE_MACHINE_M32R"))]
pub const COFF_MACHINE_M32R: u16 = 0x9041;

/// MIPS16.
///
/// One of the possible values for [`CoffHeader::machine`].
#[doc(alias("IMAGE_FILE_MACHINE_MIPS16"))]
pub const COFF_MACHINE_MIPS16: u16 = 0x266;

/// MIPS with FPU.
///
/// One of the possible values for [`CoffHeader::machine`].
#[doc(alias("IMAGE_FILE_MACHINE_MIPSFPU"))]
pub const COFF_MACHINE_MIPSFPU: u16 = 0x366;

/// MIPS16 with FPU.
///
/// One of the possible values for [`CoffHeader::machine`].
#[doc(alias("IMAGE_FILE_MACHINE_MIPSFPU16"))]
pub const COFF_MACHINE_MIPSFPU16: u16 = 0x466;

/// Power PC little endian.
///
/// One of the possible values for [`CoffHeader::machine`].
#[doc(alias("IMAGE_FILE_MACHINE_POWERPC"))]
pub const COFF_MACHINE_POWERPC: u16 = 0x1f0;

/// Power PC with floating point support.
///
/// One of the possible values for [`CoffHeader::machine`].
#[doc(alias("IMAGE_FILE_MACHINE_POWERPCFP"))]
pub const COFF_MACHINE_POWERPCFP: u16 = 0x1f1;

/// MIPS little endian.
///
/// One of the possible values for [`CoffHeader::machine`].
#[doc(alias("IMAGE_FILE_MACHINE_R4000"))]
pub const COFF_MACHINE_R4000: u16 = 0x166;

/// RISC-V 32-bit address space.
///
/// One of the possible values for [`CoffHeader::machine`].
#[doc(alias("IMAGE_FILE_MACHINE_RISCV32"))]
pub const COFF_MACHINE_RISCV32: u16 = 0x5032;

/// RISC-V 64-bit address space.
///
/// One of the possible values for [`CoffHeader::machine`].
#[doc(alias("IMAGE_FILE_MACHINE_RISCV64"))]
pub const COFF_MACHINE_RISCV64: u16 = 0x5064;

/// RISC-V 128-bit address space
///
/// One of the possible values for [`CoffHeader::machine`].
#[doc(alias("IMAGE_FILE_MACHINE_RISCV128"))]
pub const COFF_MACHINE_RISCV128: u16 = 0x5128;

/// Hitachi SH3.
///
/// One of the possible values for [`CoffHeader::machine`].
#[doc(alias("IMAGE_FILE_MACHINE_SH3"))]
pub const COFF_MACHINE_SH3: u16 = 0x1a2;

/// Hitachi SH3 DSP.
///
/// One of the possible values for [`CoffHeader::machine`].
#[doc(alias("IMAGE_FILE_MACHINE_SH3DSP"))]
pub const COFF_MACHINE_SH3DSP: u16 = 0x1a3;

/// Hitachi SH4.
///
/// One of the possible values for [`CoffHeader::machine`].
#[doc(alias("IMAGE_FILE_MACHINE_SH4"))]
pub const COFF_MACHINE_SH4: u16 = 0x1a6;

/// Hitachi SH5.
///
/// One of the possible values for [`CoffHeader::machine`].
#[doc(alias("IMAGE_FILE_MACHINE_SH5"))]
pub const COFF_MACHINE_SH5: u16 = 0x1a8;

/// Thumb.
///
/// One of the possible values for [`CoffHeader::machine`].
#[doc(alias("IMAGE_FILE_MACHINE_THUMB"))]
pub const COFF_MACHINE_THUMB: u16 = 0x1c2;

/// MIPS little-endian WCE v2.
///
/// One of the possible values for [`CoffHeader::machine`].
#[doc(alias("IMAGE_FILE_MACHINE_WCEMIPSV2"))]
pub const COFF_MACHINE_WCEMIPSV2: u16 = 0x169;

impl CoffHeader {
    pub fn parse(bytes: &[u8], offset: &mut usize) -> error::Result<Self> {
        Ok(bytes.gread_with(offset, scroll::LE)?)
    }

    /// Parse the COFF section headers.
    ///
    /// For COFF, these immediately follow the COFF header. For PE, these immediately follow the
    /// optional header.
    pub fn sections(
        &self,
        bytes: &[u8],
        offset: &mut usize,
    ) -> error::Result<Vec<section_table::SectionTable>> {
        let nsections = self.number_of_sections as usize;

        // a section table is at least 40 bytes
        if nsections > bytes.len() / 40 {
            return Err(error::Error::BufferTooShort(nsections, "sections"));
        }

        let mut sections = Vec::with_capacity(nsections);
        // Note that if we are handling a BigCoff, the size of the symbol will be different!
        let string_table_offset = self.pointer_to_symbol_table as usize
            + symbol::SymbolTable::size(self.number_of_symbol_table as usize);
        for i in 0..nsections {
            let section =
                section_table::SectionTable::parse(bytes, offset, string_table_offset as usize)?;
            debug!("({}) {:#?}", i, section);
            sections.push(section);
        }
        Ok(sections)
    }

    /// Return the COFF symbol table.
    pub fn symbols<'a>(&self, bytes: &'a [u8]) -> error::Result<Option<symbol::SymbolTable<'a>>> {
        let offset = self.pointer_to_symbol_table as usize;
        let number = self.number_of_symbol_table as usize;
        if offset == 0 {
            Ok(None)
        } else {
            symbol::SymbolTable::parse(bytes, offset, number).map(Some)
        }
    }

    /// Return the COFF string table.
    pub fn strings<'a>(&self, bytes: &'a [u8]) -> error::Result<Option<strtab::Strtab<'a>>> {
        // > The file offset of the COFF symbol table, or zero if no COFF symbol table is present.
        // > This value should be zero for an image because COFF debugging information is deprecated.
        if self.pointer_to_symbol_table == 0 {
            return Ok(None);
        }

        let mut offset = self.pointer_to_symbol_table as usize
            + symbol::SymbolTable::size(self.number_of_symbol_table as usize);

        let length_field_size = core::mem::size_of::<u32>();
        let length = bytes
            .pread_with::<u32>(offset, scroll::LE)?
            .checked_sub(length_field_size as u32)
            .ok_or(error::Error::Malformed(format!(
                "COFF length field size ({length_field_size:#x}) is larger than the parsed length value"
            )))? as usize;

        // The offset needs to be advanced in order to read the strings.
        offset += length_field_size;

        Ok(Some(strtab::Strtab::parse(bytes, offset, length, 0)?))
    }
}

/// The PE header.
///
/// ## Position in a modern PE file
///
/// The PE header is located at the very beginning of the file and
/// is followed by the section table and sections.
#[derive(Debug, PartialEq, Copy, Clone, Default)]
pub struct Header<'a> {
    pub dos_header: DosHeader,
    /// DOS program for legacy loaders
    pub dos_stub: DosStub<'a>,
    pub rich_header: Option<RichHeader<'a>>,

    /// PE Magic: PE\0\0, little endian
    pub signature: u32,
    pub coff_header: CoffHeader,
    pub optional_header: Option<optional_header::OptionalHeader>,
}

impl<'a> Header<'a> {
    fn parse_impl(
        bytes: &'a [u8],
        dos_header: DosHeader,
        dos_stub: DosStub<'a>,
        parse_rich_header: bool,
    ) -> error::Result<Self> {
        let mut offset = dos_header.pe_pointer as usize;

        let rich_header = if parse_rich_header {
            RichHeader::parse(&bytes)?
        } else {
            None
        };

        let signature = bytes.gread_with(&mut offset, scroll::LE).map_err(|_| {
            error::Error::Malformed(format!("cannot parse PE signature (offset {:#x})", offset))
        })?;
        let coff_header = CoffHeader::parse(&bytes, &mut offset)?;
        let optional_header = if coff_header.size_of_optional_header > 0 {
            Some(bytes.pread::<optional_header::OptionalHeader>(offset)?)
        } else {
            None
        };

        Ok(Header {
            dos_header,
            dos_stub,
            rich_header,
            signature,
            coff_header,
            optional_header,
        })
    }

    /// Parses PE header from the given bytes; this will fail if the DosHeader or DosStub is malformed or missing in some way
    pub fn parse(bytes: &'a [u8]) -> error::Result<Self> {
        let dos_header = DosHeader::parse(&bytes)?;
        let dos_stub = DosStub::parse(bytes, dos_header.pe_pointer)?;

        Header::parse_impl(bytes, dos_header, dos_stub, true)
    }

    /// Parses PE header from the given bytes, a default DosHeader and DosStub are generated, and any malformed header or stub is ignored
    pub fn parse_without_dos(bytes: &'a [u8]) -> error::Result<Self> {
        let dos_header = DosHeader::default();
        Header::parse_impl(bytes, dos_header, DosStub::default(), false)
    }
}

impl<'a> ctx::TryIntoCtx<scroll::Endian> for Header<'a> {
    type Error = error::Error;

    fn try_into_ctx(self, bytes: &mut [u8], ctx: scroll::Endian) -> Result<usize, Self::Error> {
        let offset = &mut 0;
        bytes.gwrite_with(self.dos_header, offset, ctx)?;
        bytes.gwrite_with(self.dos_stub, offset, ctx)?;
        bytes.gwrite_with(self.signature, offset, scroll::LE)?;
        bytes.gwrite_with(self.coff_header, offset, ctx)?;
        if let Some(opt_header) = self.optional_header {
            bytes.gwrite_with(opt_header, offset, ctx)?;
        }
        Ok(*offset)
    }
}

/// The DANS marker is a XOR-decoded version of the string "DanS" and is used to identify the Rich header.
pub const DANS_MARKER: u32 = 0x536E6144;
/// Size of [DANS_MARKER] in bytes
pub const DANS_MARKER_SIZE: usize = core::mem::size_of::<u32>();
/// The Rich marker is a XOR-decoded version of the string "Rich" and is used to identify the Rich header.
pub const RICH_MARKER: u32 = 0x68636952;
/// Size of [RICH_MARKER] in bytes
pub const RICH_MARKER_SIZE: usize = core::mem::size_of::<u32>();

/// The Rich header is a undocumented header that is used to store information about the build environment.
///
/// The Rich Header first appeared in Visual Studio 6.0 and contains: a product identifier, build number, and the number of times it was used during the build process.
#[derive(Debug, PartialEq, Copy, Clone, Default)]
pub struct RichHeader<'a> {
    /// Key is 32-bit value used for XOR encrypt/decrypt fields
    pub key: u32,
    /// The Rich header data with the padding.
    pub data: &'a [u8],
    /// Padding bytes at the prologue of [Self::data]
    pub padding_size: usize,
    /// Start offset of the Rich header.
    pub start_offset: u32,
    /// End offset of the Rich header.
    pub end_offset: u32,
}

/// The Rich metadata is a pair of 32-bit values that store the tool version and the use count.
#[repr(C)]
#[derive(Debug, PartialEq, Copy, Clone, Default, Pread, Pwrite)]
pub struct RichMetadata {
    /// Build version is a 16-bit value that stores the version of the tool used to build the PE file.
    pub build: u16,
    /// Product identifier is a 16-bit value that stores the type of tool used to build the PE file.
    pub product: u16,
    /// The use count is a 32-bit value that stores the number of times the tool was used during the build process.
    pub use_count: u32,
}

impl RichMetadata {
    /// Parse [`RichMetadata`] from given bytes
    fn parse(bytes: &[u8], key: u32) -> error::Result<Self> {
        let mut offset = 0;
        let build_and_product = bytes.gread_with::<u32>(&mut offset, scroll::LE)? ^ key;
        let build = (build_and_product & 0xFFFF) as u16;
        let product = (build_and_product >> 16) as u16;
        let use_count = bytes.gread_with::<u32>(&mut offset, scroll::LE)? ^ key;
        Ok(Self {
            build,
            product,
            use_count,
        })
    }
}

/// Size of [`RichMetadata`] entries.
const RICH_METADATA_SIZE: usize = 8;

/// Iterator over [`RichMetadata`] in [`RichHeader`].
#[derive(Debug)]
pub struct RichMetadataIterator<'a> {
    /// The key of [RichHeader::key]
    key: u32,
    /// The raw data [RichHeader::data] without padding
    data: &'a [u8],
}

impl Iterator for RichMetadataIterator<'_> {
    type Item = error::Result<RichMetadata>;

    fn next(&mut self) -> Option<Self::Item> {
        if self.data.is_empty() {
            return None;
        }

        // Data within this iterator should not have padding
        Some(match RichMetadata::parse(&self.data, self.key) {
            Ok(metadata) => {
                self.data = &self.data[RICH_METADATA_SIZE..];
                Ok(metadata)
            }
            Err(error) => {
                self.data = &[];
                Err(error.into())
            }
        })
    }

    fn size_hint(&self) -> (usize, Option<usize>) {
        let len = self.data.len() / RICH_METADATA_SIZE;
        (len, Some(len))
    }
}

impl FusedIterator for RichMetadataIterator<'_> {}

impl ExactSizeIterator for RichMetadataIterator<'_> {}

impl<'a> RichHeader<'a> {
    /// Parse the rich header from the given bytes.
    ///
    /// To decode the Rich header,
    /// - First locate the Rich marker and the subsequent 32-bit encryption key.
    /// - Then, work backwards from the Rich marker, XORing the key with the stored 32-bit values until you decode the DanS marker.
    ///
    /// Between these markers, you'll find pairs of 32-bit values:
    ///
    /// - the first indicates the Microsoft tool used, and
    /// - the second shows the count of linked object files made with that tool.
    /// - The upper 16 bits of the tool ID describe the tool type,
    /// - while the lower 16 bits specify the tool’s build version.
    pub fn parse(bytes: &'a [u8]) -> error::Result<Option<Self>> {
        // Parse the DOS header; some fields are required to locate the Rich header.
        let dos_header = DosHeader::parse(bytes)?;
        let dos_header_end_offset = PE_POINTER_OFFSET as usize;
        let pe_header_start_offset = dos_header.pe_pointer as usize;

        // The Rich header is not present in all PE files.
        if (pe_header_start_offset - dos_header_end_offset) < 8 {
            return Ok(None);
        }

        // The Rich header is located between the DOS header and the PE header.
        let scan_start = dos_header_end_offset + 4;
        let scan_end = pe_header_start_offset;
        if scan_start > scan_end {
            return Err(error::Error::Malformed(format!(
                "Rich header scan start ({:#X}) is greater than scan end ({:#X})",
                scan_start, scan_end
            )));
        }
        let scan_stub = &bytes[scan_start..scan_end];

        // First locate the Rich marker and the subsequent 32-bit encryption key.
        let (rich_end_offset, key) = match scan_stub
            .windows(8)
            .enumerate()
            .filter_map(
                |(index, window)| match window.pread_with::<u32>(0, scroll::LE) {
                    // Marker matches, then return its index
                    Ok(marker) if marker == RICH_MARKER => Some(Ok(index)),
                    // Error reading with scroll
                    Err(e) => Some(Err(error::Error::from(e))),
                    // Marker did not match
                    _ => None,
                },
            )
            // Next is the very first element succeeded
            .next()
        {
            Some(Ok(rich_end_offset)) => {
                let rich_key =
                    scan_stub.pread_with::<u32>(rich_end_offset + RICH_MARKER_SIZE, scroll::LE)?;
                (rich_end_offset, rich_key)
            }
            // Something went wrong, e.g., reading with scroll
            Some(Err(e)) => return Err(e),
            // Marker did not found, rich header is assumed it does not exist
            None => return Ok(None),
        };

        // Ensure rich_end_offset is within bounds
        if rich_end_offset >= scan_stub.len() {
            return Err(error::Error::Malformed(format!(
                "Rich end offset ({:#X}) exceeds scan stub length ({:#X})",
                rich_end_offset,
                scan_stub.len()
            )));
        }
        // Scope the buffer
        let rich_header = &scan_stub[..rich_end_offset];

        // Look for DanS marker
        let rich_start_offset = match scan_stub
            .windows(4)
            .enumerate()
            .filter_map(
                |(index, window)| match window.pread_with::<u32>(0, scroll::LE) {
                    // If we do found the DanS marker, return the offset
                    Ok(value) if (value ^ key) == DANS_MARKER => Some(Ok(index + DANS_MARKER_SIZE)),
                    // This is scroll error, likely malformed rich header
                    Err(e) => Some(Err(error::Error::from(e))),
                    // No matching DanS marker found
                    _ => None,
                },
            )
            // Next is the very first element succeeded
            .next()
        {
            // Suceeded
            Some(Ok(offset)) => offset,
            // Errors such as from scroll reader
            Some(Err(e)) => return Err(e),
            // DanS marker did not found
            None => {
                return Err(error::Error::Malformed(format!(
                    "Rich header does not contain the DanS marker"
                )));
            }
        };

        // Ensure rich_start_offset is within bounds
        if rich_start_offset >= rich_header.len() {
            return Err(error::Error::Malformed(format!(
                "Rich start offset ({:#X}) exceeds rich header length ({:#X})",
                rich_start_offset,
                rich_header.len()
            )));
        }
        // Scope the buffer
        let rich_header = &rich_header[rich_start_offset..];

        // Skip padding bytes
        let padding_size = rich_header
            .chunks(4)
            .map(|chunk| chunk.pread_with::<u32>(0, scroll::LE))
            .collect::<Result<Vec<_>, _>>()?
            .into_iter()
            .take_while(|value| value == &key)
            .count()
            * core::mem::size_of_val(&key);

        // Extract the Rich header data without the padding
        let data = rich_header;

        // Subtract the sizeof DanS marker (u32, 4 bytes)
        let start_offset = scan_start as u32 + rich_start_offset as u32 - DANS_MARKER_SIZE as u32;
        let end_offset = scan_start as u32 + rich_end_offset as u32;

        Ok(Some(RichHeader {
            key,
            data,
            padding_size,
            start_offset,
            end_offset,
        }))
    }

    /// Returns [`RichMetadataIterator`] iterator for [`RichMetadata`]
    pub fn metadatas(&self) -> RichMetadataIterator<'a> {
        RichMetadataIterator {
            key: self.key,
            data: &self.data[self.padding_size..],
        }
    }
}

/// The TE header is a reduced PE32/PE32+ header containing only fields
/// required for execution in the Platform Initialization
/// ([PI](https://uefi.org/specs/PI/1.8/V1_Introduction.html)) architecture.
/// The TE header is described in this specification:
/// <https://uefi.org/specs/PI/1.8/V1_TE_Image.html#te-header>
#[cfg(feature = "te")]
#[repr(C)]
#[derive(Debug, Default, PartialEq, Copy, Clone, Pread, Pwrite)]
pub struct TeHeader {
    /// Te signature, always [TE_MAGIC]
    pub signature: u16,
    /// The machine type
    pub machine: u16,
    /// The number of sections
    pub number_of_sections: u8,
    /// The subsystem
    pub subsystem: u8,
    /// the amount of bytes stripped from the header when converting from a
    /// PE32/PE32+ header to a TE header. Used to resolve addresses
    pub stripped_size: u16,
    /// The entry point of the binary
    pub entry_point: u32,
    /// The base of the code section
    pub base_of_code: u32,
    /// The image base
    pub image_base: u64,
    /// The size and address of the relocation directory
    pub reloc_dir: data_directories::DataDirectory,
    /// The size and address of the debug directory
    pub debug_dir: data_directories::DataDirectory,
}

#[cfg(feature = "te")]
#[doc(alias("IMAGE_TE_SIGNATURE"))]
pub const TE_MAGIC: u16 = 0x5a56;

#[cfg(feature = "te")]
impl TeHeader {
    /// Parse the TE header from the given bytes.
    pub fn parse(bytes: &[u8], offset: &mut usize) -> error::Result<Self> {
        let mut header: TeHeader = bytes.gread_with(offset, scroll::LE)?;
        let adj_offset = header.stripped_size as u32 - core::mem::size_of::<TeHeader>() as u32;
        header.fixup_header(adj_offset);
        Ok(header)
    }

    /// Parse the sections from the TE header.
    pub fn sections(
        &self,
        bytes: &[u8],
        offset: &mut usize,
    ) -> error::Result<Vec<section_table::SectionTable>> {
        let adj_offset = self.stripped_size as u32 - core::mem::size_of::<TeHeader>() as u32;
        let nsections = self.number_of_sections as usize;

        // a section table is at least 40 bytes
        if nsections > bytes.len() / 40 {
            return Err(error::Error::BufferTooShort(nsections, "sections"));
        }

        let mut sections = Vec::with_capacity(nsections);
        for i in 0..nsections {
            let mut section = section_table::SectionTable::parse(bytes, offset, 0)?;
            TeHeader::fixup_section(&mut section, adj_offset);
            debug!("({}) {:#?}", i, section);
            sections.push(section);
        }
        Ok(sections)
    }

    // Adjust addresses in the header to account for the stripped size
    fn fixup_header(&mut self, adj_offset: u32) {
        debug!(
            "Entry point fixed up from: 0x{:x} to 0x{:X}",
            self.entry_point,
            self.entry_point.wrapping_sub(adj_offset)
        );
        self.entry_point = self.entry_point.wrapping_sub(adj_offset);

        debug!(
            "Base of code fixed up from: 0x{:x} to 0x{:X}",
            self.base_of_code,
            self.base_of_code.wrapping_sub(adj_offset)
        );
        self.base_of_code = self.base_of_code.wrapping_sub(adj_offset);

        debug!(
            "Relocation Directory fixed up from: 0x{:x} to 0x{:X}",
            self.reloc_dir.virtual_address,
            self.reloc_dir.virtual_address.wrapping_sub(adj_offset)
        );
        self.reloc_dir.virtual_address = self.reloc_dir.virtual_address.wrapping_sub(adj_offset);

        debug!(
            "Debug Directory fixed up from: 0x{:x} to 0x{:X}",
            self.debug_dir.virtual_address,
            self.debug_dir.virtual_address.wrapping_sub(adj_offset)
        );
        self.debug_dir.virtual_address = self.debug_dir.virtual_address.wrapping_sub(adj_offset);
    }

    // Adjust addresses in the section to account for the stripped size
    fn fixup_section(section: &mut section_table::SectionTable, adj_offset: u32) {
        debug!(
            "Section virtual address fixed up from: 0x{:X} to 0x{:X}",
            section.virtual_address,
            section.virtual_address.wrapping_sub(adj_offset)
        );
        section.virtual_address = section.virtual_address.wrapping_sub(adj_offset);

        if section.pointer_to_linenumbers > 0 {
            debug!(
                "Section pointer to line numbers fixed up from: 0x{:X} to 0x{:X}",
                section.pointer_to_linenumbers,
                section.pointer_to_linenumbers.wrapping_sub(adj_offset)
            );
            section.pointer_to_linenumbers =
                section.pointer_to_linenumbers.wrapping_sub(adj_offset);
        }

        if section.pointer_to_raw_data > 0 {
            debug!(
                "Section pointer to raw data fixed up from: 0x{:X} to 0x{:X}",
                section.pointer_to_raw_data,
                section.pointer_to_raw_data.wrapping_sub(adj_offset)
            );
            section.pointer_to_raw_data = section.pointer_to_raw_data.wrapping_sub(adj_offset);
        }

        if section.pointer_to_relocations > 0 {
            debug!(
                "Section pointer to relocations fixed up from: 0x{:X} to 0x{:X}",
                section.pointer_to_relocations,
                section.pointer_to_relocations.wrapping_sub(adj_offset)
            );
            section.pointer_to_relocations =
                section.pointer_to_relocations.wrapping_sub(adj_offset);
        }
    }
}

/// Convert machine to str representation. Any case of "COFF_UNKNOWN"
/// should be expected to change to a more specific value.
pub fn machine_to_str(machine: u16) -> &'static str {
    // TODO: generate the branches with a macro
    match machine {
        COFF_MACHINE_UNKNOWN => "UNKNOWN",
        COFF_MACHINE_ALPHA => "ALPHA",
        COFF_MACHINE_ALPHA64 => "ALPHA64",
        COFF_MACHINE_AM33 => "AM33",
        // This is an outlier. In the C header, it's IMAGE_FILE_MACHINE_AMD64
        COFF_MACHINE_X86_64 => "X86_64",
        COFF_MACHINE_ARM => "ARM",
        COFF_MACHINE_ARM64 => "ARM64",
        COFF_MACHINE_ARMNT => "ARM_NT",
        COFF_MACHINE_EBC => "EBC",
        // This is an outlier. In the C header, it's IMAGE_FILE_MACHINE_I386
        COFF_MACHINE_X86 => "X86",
        COFF_MACHINE_IA64 => "IA64",
        COFF_MACHINE_LOONGARCH32 => "LOONGARCH32",
        COFF_MACHINE_LOONGARCH64 => "LOONGARCH64",
        COFF_MACHINE_M32R => "M32R",
        COFF_MACHINE_MIPS16 => "MIPS_16",
        COFF_MACHINE_MIPSFPU => "MIPS_FPU",
        COFF_MACHINE_MIPSFPU16 => "MIPS_FPU_16",
        COFF_MACHINE_POWERPC => "POWERPC",
        COFF_MACHINE_POWERPCFP => "POWERCFP",
        COFF_MACHINE_R4000 => "R4000",
        COFF_MACHINE_RISCV32 => "RISC-V_32",
        COFF_MACHINE_RISCV64 => "RISC-V_64",
        COFF_MACHINE_RISCV128 => "RISC-V_128",
        COFF_MACHINE_SH3 => "SH3",
        COFF_MACHINE_SH3DSP => "SH3DSP",
        COFF_MACHINE_SH4 => "SH4",
        COFF_MACHINE_SH5 => "SH5",
        COFF_MACHINE_THUMB => "THUMB",
        COFF_MACHINE_WCEMIPSV2 => "WCE_MIPS_V2",
        _ => "COFF_UNKNOWN",
    }
}

#[cfg(test)]
mod tests {
    use crate::{
        error,
        pe::{header::DosStub, Coff},
    };

    use super::{
        machine_to_str, DosHeader, Header, RichHeader, RichMetadata, COFF_MACHINE_X86, DOS_MAGIC,
        PE_MAGIC,
    };

    const CRSS_HEADER: [u8; 688] = [
        0x4d, 0x5a, 0x90, 0x00, 0x03, 0x00, 0x00, 0x00, 0x04, 0x00, 0x00, 0x00, 0xff, 0xff, 0x00,
        0x00, 0xb8, 0x00, 0x00, 0x00, 0x00, 0x00, 0x00, 0x00, 0x40, 0x00, 0x00, 0x00, 0x00, 0x00,
        0x00, 0x00, 0x00, 0x00, 0x00, 0x00, 0x00, 0x00, 0x00, 0x00, 0x00, 0x00, 0x00, 0x00, 0x00,
        0x00, 0x00, 0x00, 0x00, 0x00, 0x00, 0x00, 0x00, 0x00, 0x00, 0x00, 0x00, 0x00, 0x00, 0x00,
        0xd0, 0x00, 0x00, 0x00, 0x0e, 0x1f, 0xba, 0x0e, 0x00, 0xb4, 0x09, 0xcd, 0x21, 0xb8, 0x01,
        0x4c, 0xcd, 0x21, 0x54, 0x68, 0x69, 0x73, 0x20, 0x70, 0x72, 0x6f, 0x67, 0x72, 0x61, 0x6d,
        0x20, 0x63, 0x61, 0x6e, 0x6e, 0x6f, 0x74, 0x20, 0x62, 0x65, 0x20, 0x72, 0x75, 0x6e, 0x20,
        0x69, 0x6e, 0x20, 0x44, 0x4f, 0x53, 0x20, 0x6d, 0x6f, 0x64, 0x65, 0x2e, 0x0d, 0x0d, 0x0a,
        0x24, 0x00, 0x00, 0x00, 0x00, 0x00, 0x00, 0x00, 0xaa, 0x4a, 0xc3, 0xeb, 0xee, 0x2b, 0xad,
        0xb8, 0xee, 0x2b, 0xad, 0xb8, 0xee, 0x2b, 0xad, 0xb8, 0xee, 0x2b, 0xac, 0xb8, 0xfe, 0x2b,
        0xad, 0xb8, 0x33, 0xd4, 0x66, 0xb8, 0xeb, 0x2b, 0xad, 0xb8, 0x33, 0xd4, 0x63, 0xb8, 0xea,
        0x2b, 0xad, 0xb8, 0x33, 0xd4, 0x7a, 0xb8, 0xed, 0x2b, 0xad, 0xb8, 0x33, 0xd4, 0x64, 0xb8,
        0xef, 0x2b, 0xad, 0xb8, 0x33, 0xd4, 0x61, 0xb8, 0xef, 0x2b, 0xad, 0xb8, 0x52, 0x69, 0x63,
        0x68, 0xee, 0x2b, 0xad, 0xb8, 0x00, 0x00, 0x00, 0x00, 0x00, 0x00, 0x00, 0x00, 0x50, 0x45,
        0x00, 0x00, 0x4c, 0x01, 0x05, 0x00, 0xd9, 0x8f, 0x15, 0x52, 0x00, 0x00, 0x00, 0x00, 0x00,
        0x00, 0x00, 0x00, 0xe0, 0x00, 0x02, 0x01, 0x0b, 0x01, 0x0b, 0x00, 0x00, 0x08, 0x00, 0x00,
        0x00, 0x10, 0x00, 0x00, 0x00, 0x00, 0x00, 0x00, 0x10, 0x11, 0x00, 0x00, 0x00, 0x10, 0x00,
        0x00, 0x00, 0x20, 0x00, 0x00, 0x00, 0x00, 0x40, 0x00, 0x00, 0x10, 0x00, 0x00, 0x00, 0x02,
        0x00, 0x00, 0x06, 0x00, 0x03, 0x00, 0x06, 0x00, 0x03, 0x00, 0x06, 0x00, 0x03, 0x00, 0x00,
        0x00, 0x00, 0x00, 0x00, 0x60, 0x00, 0x00, 0x00, 0x04, 0x00, 0x00, 0xe4, 0xab, 0x00, 0x00,
        0x01, 0x00, 0x40, 0x05, 0x00, 0x00, 0x04, 0x00, 0x00, 0x30, 0x00, 0x00, 0x00, 0x00, 0x10,
        0x00, 0x00, 0x10, 0x00, 0x00, 0x00, 0x00, 0x00, 0x00, 0x10, 0x00, 0x00, 0x00, 0x00, 0x00,
        0x00, 0x00, 0x00, 0x00, 0x00, 0x00, 0x3c, 0x30, 0x00, 0x00, 0x3c, 0x00, 0x00, 0x00, 0x00,
        0x40, 0x00, 0x00, 0x00, 0x08, 0x00, 0x00, 0x00, 0x00, 0x00, 0x00, 0x00, 0x00, 0x00, 0x00,
        0x00, 0x1a, 0x00, 0x00, 0xb8, 0x22, 0x00, 0x00, 0x00, 0x50, 0x00, 0x00, 0x38, 0x00, 0x00,
        0x00, 0x10, 0x10, 0x00, 0x00, 0x38, 0x00, 0x00, 0x00, 0x00, 0x00, 0x00, 0x00, 0x00, 0x00,
        0x00, 0x00, 0x00, 0x00, 0x00, 0x00, 0x00, 0x00, 0x00, 0x00, 0x00, 0x00, 0x00, 0x00, 0x00,
        0x00, 0x00, 0x00, 0x68, 0x10, 0x00, 0x00, 0x5c, 0x00, 0x00, 0x00, 0x00, 0x00, 0x00, 0x00,
        0x00, 0x00, 0x00, 0x00, 0x00, 0x30, 0x00, 0x00, 0x3c, 0x00, 0x00, 0x00, 0x00, 0x00, 0x00,
        0x00, 0x00, 0x00, 0x00, 0x00, 0x00, 0x00, 0x00, 0x00, 0x00, 0x00, 0x00, 0x00, 0x00, 0x00,
        0x00, 0x00, 0x00, 0x00, 0x00, 0x00, 0x2e, 0x74, 0x65, 0x78, 0x74, 0x00, 0x00, 0x00, 0x24,
        0x06, 0x00, 0x00, 0x00, 0x10, 0x00, 0x00, 0x00, 0x08, 0x00, 0x00, 0x00, 0x04, 0x00, 0x00,
        0x00, 0x00, 0x00, 0x00, 0x00, 0x00, 0x00, 0x00, 0x00, 0x00, 0x00, 0x00, 0x20, 0x00, 0x00,
        0x60, 0x2e, 0x64, 0x61, 0x74, 0x61, 0x00, 0x00, 0x00, 0x3c, 0x03, 0x00, 0x00, 0x00, 0x20,
        0x00, 0x00, 0x00, 0x02, 0x00, 0x00, 0x00, 0x0c, 0x00, 0x00, 0x00, 0x00, 0x00, 0x00, 0x00,
        0x00, 0x00, 0x00, 0x00, 0x00, 0x00, 0x00, 0x40, 0x00, 0x00, 0xc0, 0x2e, 0x69, 0x64, 0x61,
        0x74, 0x61, 0x00, 0x00, 0xf8, 0x01, 0x00, 0x00, 0x00, 0x30, 0x00, 0x00, 0x00, 0x02, 0x00,
        0x00, 0x00, 0x0e, 0x00, 0x00, 0x00, 0x00, 0x00, 0x00, 0x00, 0x00, 0x00, 0x00, 0x00, 0x00,
        0x00, 0x00, 0x40, 0x00, 0x00, 0x40, 0x2e, 0x72, 0x73, 0x72, 0x63, 0x00, 0x00, 0x00, 0x00,
        0x08, 0x00, 0x00, 0x00, 0x40, 0x00, 0x00, 0x00, 0x08, 0x00, 0x00, 0x00, 0x10, 0x00, 0x00,
        0x00, 0x00, 0x00, 0x00, 0x00, 0x00, 0x00, 0x00, 0x00, 0x00, 0x00, 0x00, 0x40, 0x00, 0x00,
        0x42, 0x2e, 0x72, 0x65, 0x6c, 0x6f, 0x63, 0x00, 0x00, 0x86, 0x01, 0x00, 0x00, 0x00, 0x50,
        0x00, 0x00, 0x00, 0x02, 0x00, 0x00, 0x00, 0x18, 0x00, 0x00, 0x00, 0x00, 0x00, 0x00, 0x00,
        0x00, 0x00, 0x00, 0x00, 0x00, 0x00, 0x00, 0x40, 0x00, 0x00, 0x42, 0x00, 0x00, 0x00, 0x00,
        0x00, 0x00, 0x00, 0x00, 0x00, 0x00, 0x00, 0x00, 0x00, 0x00, 0x00, 0x00, 0x00, 0x00, 0x00,
        0x00, 0x00, 0x00, 0x00, 0x00, 0x00, 0x00, 0x00, 0x00, 0x00, 0x00, 0x00, 0x00,
    ];

    const NO_RICH_HEADER: [u8; 262] = [
        0x4D, 0x5A, 0x50, 0x00, 0x02, 0x00, 0x00, 0x00, 0x04, 0x00, 0x0F, 0x00, 0xFF, 0xFF, 0x00,
        0x00, 0xB8, 0x00, 0x00, 0x00, 0x00, 0x00, 0x00, 0x00, 0x40, 0x00, 0x1A, 0x00, 0x00, 0x00,
        0x00, 0x00, 0x00, 0x00, 0x00, 0x00, 0x00, 0x00, 0x00, 0x00, 0x00, 0x00, 0x00, 0x00, 0x00,
        0x00, 0x00, 0x00, 0x00, 0x00, 0x00, 0x00, 0x00, 0x00, 0x00, 0x00, 0x00, 0x00, 0x00, 0x00,
        0x00, 0x01, 0x00, 0x00, 0xBA, 0x10, 0x00, 0x0E, 0x1F, 0xB4, 0x09, 0xCD, 0x21, 0xB8, 0x01,
        0x4C, 0xCD, 0x21, 0x90, 0x90, 0x54, 0x68, 0x69, 0x73, 0x20, 0x70, 0x72, 0x6F, 0x67, 0x72,
        0x61, 0x6D, 0x20, 0x6D, 0x75, 0x73, 0x74, 0x20, 0x62, 0x65, 0x20, 0x72, 0x75, 0x6E, 0x20,
        0x75, 0x6E, 0x64, 0x65, 0x72, 0x20, 0x57, 0x69, 0x6E, 0x33, 0x32, 0x0D, 0x0A, 0x24, 0x37,
        0x00, 0x00, 0x00, 0x00, 0x00, 0x00, 0x00, 0x00, 0x00, 0x00, 0x00, 0x00, 0x00, 0x00, 0x00,
        0x00, 0x00, 0x00, 0x00, 0x00, 0x00, 0x00, 0x00, 0x00, 0x00, 0x00, 0x00, 0x00, 0x00, 0x00,
        0x00, 0x00, 0x00, 0x00, 0x00, 0x00, 0x00, 0x00, 0x00, 0x00, 0x00, 0x00, 0x00, 0x00, 0x00,
        0x00, 0x00, 0x00, 0x00, 0x00, 0x00, 0x00, 0x00, 0x00, 0x00, 0x00, 0x00, 0x00, 0x00, 0x00,
        0x00, 0x00, 0x00, 0x00, 0x00, 0x00, 0x00, 0x00, 0x00, 0x00, 0x00, 0x00, 0x00, 0x00, 0x00,
        0x00, 0x00, 0x00, 0x00, 0x00, 0x00, 0x00, 0x00, 0x00, 0x00, 0x00, 0x00, 0x00, 0x00, 0x00,
        0x00, 0x00, 0x00, 0x00, 0x00, 0x00, 0x00, 0x00, 0x00, 0x00, 0x00, 0x00, 0x00, 0x00, 0x00,
        0x00, 0x00, 0x00, 0x00, 0x00, 0x00, 0x00, 0x00, 0x00, 0x00, 0x00, 0x00, 0x00, 0x00, 0x00,
        0x00, 0x00, 0x00, 0x00, 0x00, 0x00, 0x00, 0x00, 0x00, 0x00, 0x00, 0x00, 0x00, 0x00, 0x00,
        0x00, 0x50, 0x45, 0x00, 0x00, 0x64, 0x86,
    ];

    const NO_RICH_HEADER_INVALID_PE_POINTER: [u8; 304] = [
        0x4D, 0x5A, 0x90, 0x00, 0x03, 0x00, 0x00, 0x00, 0x04, 0x00, 0x00, 0x00, 0xFF, 0xFF, 0x00,
        0x00, 0xB8, 0x00, 0x00, 0x00, 0x00, 0x00, 0x00, 0x00, 0x40, 0x00, 0x00, 0x00, 0x00, 0x00,
        0x00, 0x00, 0x00, 0x00, 0x00, 0x00, 0x00, 0x00, 0x00, 0x00, 0x00, 0x00, 0x00, 0x00, 0x00,
        0x00, 0x00, 0x00, 0x00, 0x00, 0x00, 0x00, 0x00, 0x00, 0x00, 0x00, 0x00, 0x00, 0x00, 0x00,
        0x3C, 0xFF, 0x00, 0x00, 0x0E, 0x1F, 0xBA, 0x0E, 0x00, 0xB4, 0x09, 0xCD, 0x21, 0xB8, 0x01,
        0x4C, 0xCD, 0x21, 0x54, 0x68, 0x69, 0x73, 0x20, 0x70, 0x72, 0x6F, 0x67, 0x72, 0x61, 0x6D,
        0x20, 0x63, 0x61, 0x6E, 0x6E, 0x6F, 0x74, 0x20, 0x62, 0x65, 0x20, 0x72, 0x75, 0x6E, 0x20,
        0x69, 0x6E, 0x20, 0x44, 0x4F, 0x53, 0x20, 0x6D, 0x6F, 0x64, 0x65, 0x2E, 0x0D, 0x0D, 0x0A,
        0x24, 0x00, 0x00, 0x00, 0x00, 0x00, 0x00, 0x00, 0x8D, 0xC7, 0xEA, 0x07, 0xC9, 0xA6, 0x84,
        0x54, 0xC9, 0xA6, 0x84, 0x54, 0xC9, 0xA6, 0x84, 0x54, 0x10, 0xD2, 0x81, 0x55, 0xCB, 0xA6,
        0x84, 0x54, 0xC0, 0xDE, 0x17, 0x54, 0xC1, 0xA6, 0x84, 0x54, 0xDD, 0xCD, 0x80, 0x55, 0xC7,
        0xA6, 0x84, 0x54, 0xDD, 0xCD, 0x87, 0x55, 0xC1, 0xA6, 0x84, 0x54, 0xDD, 0xCD, 0x81, 0x55,
        0x7E, 0xA6, 0x84, 0x54, 0xB9, 0x27, 0x85, 0x55, 0xCA, 0xA6, 0x84, 0x54, 0xC9, 0xA6, 0x85,
        0x54, 0x08, 0xA6, 0x84, 0x54, 0xA5, 0xD2, 0x81, 0x55, 0xE8, 0xA6, 0x84, 0x54, 0xA5, 0xD2,
        0x80, 0x55, 0xD9, 0xA6, 0x84, 0x54, 0xA5, 0xD2, 0x87, 0x55, 0xC0, 0xA6, 0x84, 0x54, 0x10,
        0xD2, 0x80, 0x55, 0x49, 0xA6, 0x84, 0x54, 0x10, 0xD2, 0x84, 0x55, 0xC8, 0xA6, 0x84, 0x54,
        0x10, 0xD2, 0x7B, 0x54, 0xC8, 0xA6, 0x84, 0x54, 0x10, 0xD2, 0x86, 0x55, 0xC8, 0xA6, 0x84,
        0x54, 0x52, 0x69, 0x63, 0x68, 0xC9, 0xA6, 0x84, 0x54, 0x00, 0x00, 0x00, 0x00, 0x00, 0x00,
        0x00, 0x00, 0x00, 0x00, 0x00, 0x00, 0x00, 0x00, 0x00, 0x00, 0x00, 0x00, 0x00, 0x00, 0x00,
        0x00, 0x00, 0x00, 0x50, 0x45, 0x00, 0x00, 0x64, 0x86, 0x07, 0x00, 0xEC, 0xA5, 0x5B, 0x66,
        0x00, 0x00, 0x00, 0x00,
    ];

    const CORRECT_RICH_HEADER: [u8; 256] = [
        0x4D, 0x5A, 0x90, 0x00, 0x03, 0x00, 0x00, 0x00, 0x04, 0x00, 0x00, 0x00, 0xFF, 0xFF, 0x00,
        0x00, 0xB8, 0x00, 0x00, 0x00, 0x00, 0x00, 0x00, 0x00, 0x40, 0x00, 0x00, 0x00, 0x00, 0x00,
        0x00, 0x00, 0x00, 0x00, 0x00, 0x00, 0x00, 0x00, 0x00, 0x00, 0x00, 0x00, 0x00, 0x00, 0x00,
        0x00, 0x00, 0x00, 0x00, 0x00, 0x00, 0x00, 0x00, 0x00, 0x00, 0x00, 0x00, 0x00, 0x00, 0x00,
        0xF8, 0x00, 0x00, 0x00, 0x0E, 0x1F, 0xBA, 0x0E, 0x00, 0xB4, 0x09, 0xCD, 0x21, 0xB8, 0x01,
        0x4C, 0xCD, 0x21, 0x54, 0x68, 0x69, 0x73, 0x20, 0x70, 0x72, 0x6F, 0x67, 0x72, 0x61, 0x6D,
        0x20, 0x63, 0x61, 0x6E, 0x6E, 0x6F, 0x74, 0x20, 0x62, 0x65, 0x20, 0x72, 0x75, 0x6E, 0x20,
        0x69, 0x6E, 0x20, 0x44, 0x4F, 0x53, 0x20, 0x6D, 0x6F, 0x64, 0x65, 0x2E, 0x0D, 0x0D, 0x0A,
        0x24, 0x00, 0x00, 0x00, 0x00, 0x00, 0x00, 0x00, 0x73, 0x4C, 0x5B, 0xB1, 0x37, 0x2D, 0x35,
        0xE2, 0x37, 0x2D, 0x35, 0xE2, 0x37, 0x2D, 0x35, 0xE2, 0x44, 0x4F, 0x31, 0xE3, 0x3D, 0x2D,
        0x35, 0xE2, 0x44, 0x4F, 0x36, 0xE3, 0x32, 0x2D, 0x35, 0xE2, 0x44, 0x4F, 0x30, 0xE3, 0x48,
        0x2D, 0x35, 0xE2, 0xEE, 0x4F, 0x36, 0xE3, 0x3E, 0x2D, 0x35, 0xE2, 0xEE, 0x4F, 0x30, 0xE3,
        0x14, 0x2D, 0x35, 0xE2, 0xEE, 0x4F, 0x31, 0xE3, 0x25, 0x2D, 0x35, 0xE2, 0x44, 0x4F, 0x34,
        0xE3, 0x3C, 0x2D, 0x35, 0xE2, 0x37, 0x2D, 0x34, 0xE2, 0xAF, 0x2D, 0x35, 0xE2, 0x37, 0x2D,
        0x35, 0xE2, 0x23, 0x2D, 0x35, 0xE2, 0xFC, 0x4E, 0x37, 0xE3, 0x36, 0x2D, 0x35, 0xE2, 0x52,
        0x69, 0x63, 0x68, 0x37, 0x2D, 0x35, 0xE2, 0x00, 0x00, 0x00, 0x00, 0x00, 0x00, 0x00, 0x00,
        0x00, 0x00, 0x00, 0x00, 0x00, 0x00, 0x00, 0x00, 0x50, 0x45, 0x00, 0x00, 0x64, 0x86, 0x05,
        0x00,
    ];

    const CORRUPTED_RICH_HEADER: [u8; 256] = [
        0x4D, 0x5A, 0x90, 0x00, 0x03, 0x00, 0x00, 0x00, 0x04, 0x00, 0x00, 0x00, 0xFF, 0xFF, 0x00,
        0x00, 0xB8, 0x00, 0x00, 0x00, 0x00, 0x00, 0x00, 0x00, 0x40, 0x00, 0x00, 0x00, 0x00, 0x00,
        0x00, 0x00, 0x00, 0x00, 0x00, 0x00, 0x00, 0x00, 0x00, 0x00, 0x00, 0x00, 0x00, 0x00, 0x00,
        0x00, 0x00, 0x00, 0x00, 0x00, 0x00, 0x00, 0x00, 0x00, 0x00, 0x00, 0x00, 0x00, 0x00, 0x00,
        0xF8, 0x00, 0x00, 0x00, 0x0E, 0x1F, 0xBA, 0x0E, 0x00, 0xB4, 0x09, 0xCD, 0x21, 0xB8, 0x01,
        0x4C, 0xCD, 0x21, 0x54, 0x68, 0x69, 0x73, 0x20, 0x70, 0x72, 0x6F, 0x67, 0x72, 0x61, 0x6D,
        0x20, 0x63, 0x61, 0x6E, 0x6E, 0x6F, 0x74, 0x20, 0x62, 0x65, 0x20, 0x72, 0x75, 0x6E, 0x20,
        0x69, 0x6E, 0x20, 0x44, 0x4F, 0x53, 0x20, 0x6D, 0x6F, 0x64, 0x65, 0x2E, 0x0D, 0x0D, 0x0A,
        0x24, 0x00, 0x00, 0x00, 0x00, 0x00, 0x00, 0x00, 0x12, 0x4C, 0x5B, 0xB1, 0x37, 0x2D, 0x35,
        0xE2, 0x37, 0x2D, 0x35, 0xE2, 0x37, 0x2D, 0x35, 0xE2, 0x44, 0x4F, 0x31, 0xE3, 0x3D, 0x2D,
        0x35, 0xE2, 0x44, 0x4F, 0x36, 0xE3, 0x32, 0x2D, 0x35, 0xE2, 0x44, 0x4F, 0x30, 0xE3, 0x48,
        0x2D, 0x35, 0xE2, 0xEE, 0x4F, 0x36, 0xE3, 0x3E, 0x2D, 0x35, 0xE2, 0xEE, 0x4F, 0x30, 0xE3,
        0x14, 0x2D, 0x35, 0xE2, 0xEE, 0x4F, 0x31, 0xE3, 0x25, 0x2D, 0x35, 0xE2, 0x44, 0x4F, 0x34,
        0xE3, 0x3C, 0x2D, 0x35, 0xE2, 0x37, 0x2D, 0x34, 0xE2, 0xAF, 0x2D, 0x35, 0xE2, 0x37, 0x2D,
        0x35, 0xE2, 0x23, 0x2D, 0x35, 0xE2, 0xFC, 0x4E, 0x37, 0xE3, 0x36, 0x2D, 0x35, 0xE2, 0x52,
        0x69, 0x63, 0x68, 0x37, 0x2D, 0x35, 0xE2, 0x00, 0x00, 0x00, 0x00, 0x00, 0x00, 0x00, 0x00,
        0x00, 0x00, 0x00, 0x00, 0x00, 0x00, 0x00, 0x00, 0x50, 0x45, 0x00, 0x00, 0x64, 0x86, 0x05,
        0x00,
    ];

    const HEADER_WITH_OMITTED_DOS_STUB: [u8; 512] = [
        0x4d, 0x5a, 0x00, 0x00, 0x00, 0x00, 0x00, 0x00, 0x00, 0x00, 0x00, 0x00, 0x00, 0x00, 0x00,
        0x00, 0x00, 0x00, 0x00, 0x00, 0x00, 0x00, 0x00, 0x00, 0x40, 0x00, 0x00, 0x00, 0x00, 0x00,
        0x00, 0x00, 0x00, 0x00, 0x00, 0x00, 0x00, 0x00, 0x00, 0x00, 0x00, 0x00, 0x00, 0x00, 0x00,
        0x00, 0x00, 0x00, 0x00, 0x00, 0x00, 0x00, 0x00, 0x00, 0x00, 0x00, 0x00, 0x00, 0x00, 0x00,
        0x40, 0x00, 0x00, 0x00, // PE
        0x50, 0x45, 0x00, 0x00, 0x4c, 0x01, 0x03, 0x00, 0x00, 0x00, 0x00, 0x00, 0x00, 0x00, 0x00,
        0x00, 0x00, 0x00, 0x00, 0x00, 0xe0, 0x00, 0x02, 0x01, 0x0b, 0x01, 0x0e, 0x00, 0x00, 0xe0,
        0x01, 0x00, 0x00, 0x20, 0x00, 0x00, 0x00, 0xc0, 0x02, 0x00, 0x90, 0xab, 0x04, 0x00, 0x00,
        0xd0, 0x02, 0x00, 0x00, 0xb0, 0x04, 0x00, 0x00, 0x00, 0x40, 0x00, 0x00, 0x10, 0x00, 0x00,
        0x00, 0x02, 0x00, 0x00, 0x05, 0x00, 0x01, 0x00, 0x00, 0x00, 0x00, 0x00, 0x05, 0x00, 0x01,
        0x00, 0x00, 0x00, 0x00, 0x00, 0x00, 0xd0, 0x04, 0x00, 0x00, 0x10, 0x00, 0x00, 0x00, 0x00,
        0x00, 0x00, 0x02, 0x00, 0x40, 0x89, 0x00, 0x00, 0x10, 0x00, 0x00, 0x10, 0x00, 0x00, 0x00,
        0x00, 0x10, 0x00, 0x00, 0x10, 0x00, 0x00, 0x00, 0x00, 0x00, 0x00, 0x10, 0x00, 0x00, 0x00,
        0x00, 0x00, 0x00, 0x00, 0x00, 0x00, 0x00, 0x00, 0x64, 0xcb, 0x04, 0x00, 0x94, 0x01, 0x00,
        0x00, 0x00, 0xb0, 0x04, 0x00, 0x64, 0x1b, 0x00, 0x00, 0x00, 0x00, 0x00, 0x00, 0x00, 0x00,
        0x00, 0x00, 0x00, 0x00, 0x00, 0x00, 0x00, 0x00, 0x00, 0x00, 0xf8, 0xcc, 0x04, 0x00, 0x10,
        0x00, 0x00, 0x00, 0x00, 0x00, 0x00, 0x00, 0x00, 0x00, 0x00, 0x00, 0x00, 0x00, 0x00, 0x00,
        0x00, 0x00, 0x00, 0x00, 0x00, 0x00, 0x00, 0x00, 0x00, 0x00, 0x00, 0x00, 0x00, 0x00, 0x00,
        0x00, 0x00, 0x00, 0x00, 0x00, 0x78, 0xad, 0x04, 0x00, 0x5c, 0x00, 0x00, 0x00, 0x00, 0x00,
        0x00, 0x00, 0x00, 0x00, 0x00, 0x00, 0x00, 0x00, 0x00, 0x00, 0x00, 0x00, 0x00, 0x00, 0x00,
        0x00, 0x00, 0x00, 0x00, 0x00, 0x00, 0x00, 0x00, 0x00, 0x00, 0x00, 0x00, 0x00, 0x00, 0x00,
        0x00, 0x00, 0x00, 0x00, 0x00, 0x00, 0x00, 0x00, 0x55, 0x50, 0x58, 0x30, 0x00, 0x00, 0x00,
        0x00, 0x00, 0xc0, 0x02, 0x00, 0x00, 0x10, 0x00, 0x00, 0x00, 0x00, 0x00, 0x00, 0x00, 0x02,
        0x00, 0x00, 0x00, 0x00, 0x00, 0x00, 0x00, 0x00, 0x00, 0x00, 0x00, 0x00, 0x00, 0x00, 0x80,
        0x00, 0x00, 0xe0, 0x55, 0x50, 0x58, 0x31, 0x00, 0x00, 0x00, 0x00, 0x00, 0xe0, 0x01, 0x00,
        0x00, 0xd0, 0x02, 0x00, 0x00, 0xde, 0x01, 0x00, 0x00, 0x02, 0x00, 0x00, 0x00, 0x00, 0x00,
        0x00, 0x00, 0x00, 0x00, 0x00, 0x00, 0x00, 0x00, 0x00, 0x40, 0x00, 0x00, 0xe0, 0x2e, 0x72,
        0x73, 0x72, 0x63, 0x00, 0x00, 0x00, 0x00, 0x20, 0x00, 0x00, 0x00, 0xb0, 0x04, 0x00, 0x00,
        0x1e, 0x00, 0x00, 0x00, 0xe0, 0x01, 0x00, 0x00, 0x00, 0x00, 0x00, 0x00, 0x00, 0x00, 0x00,
        0x00, 0x00, 0x00, 0x00, 0x40, 0x00, 0x00, 0xc0, 0x00, 0x00, 0x00, 0x00, 0x00, 0x00, 0x00,
        0x00, 0x00, 0x00, 0x00, 0x00, 0x00, 0x00, 0x00, 0x00, 0x00, 0x00, 0x00, 0x00, 0x00, 0x00,
        0x00, 0x00, 0x00, 0x00, 0x00, 0x00, 0x00, 0x00, 0x00, 0x00, 0x00, 0x00, 0x00, 0x00, 0x00,
        0x00, 0x00, 0x00, 0x00, 0x00, 0x00, 0x33, 0x2e, 0x39, 0x35, 0x00, 0x55, 0x50, 0x58, 0x21,
        0x0d, 0x09, 0x08, 0x08, 0x25, 0x1d, 0xab, 0x52, 0xef, 0x64, 0xdc, 0xe5, 0x52, 0x8d, 0x04,
        0x00, 0x90, 0xdb, 0x01, 0x00, 0x38, 0x42, 0x04, 0x00, 0x26, 0x19, 0x00, 0xa8,
    ];

    const BORLAND_PE32_VALID_NO_RICH_HEADER: [u8; 528] = [
        0x4D, 0x5A, 0x50, 0x00, 0x02, 0x00, 0x00, 0x00, 0x04, 0x00, 0x0F, 0x00, 0xFF, 0xFF, 0x00,
        0x00, 0xB8, 0x00, 0x00, 0x00, 0x00, 0x00, 0x00, 0x00, 0x40, 0x00, 0x1A, 0x00, 0x00, 0x00,
        0x00, 0x00, 0x00, 0x00, 0x00, 0x00, 0x00, 0x00, 0x00, 0x00, 0x00, 0x00, 0x00, 0x00, 0x00,
        0x00, 0x00, 0x00, 0x00, 0x00, 0x00, 0x00, 0x00, 0x00, 0x00, 0x00, 0x00, 0x00, 0x00, 0x00,
        0x00, 0x02, 0x00, 0x00, 0xBA, 0x10, 0x00, 0x0E, 0x1F, 0xB4, 0x09, 0xCD, 0x21, 0xB8, 0x01,
        0x4C, 0xCD, 0x21, 0x90, 0x90, 0x54, 0x68, 0x69, 0x73, 0x20, 0x70, 0x72, 0x6F, 0x67, 0x72,
        0x61, 0x6D, 0x20, 0x6D, 0x75, 0x73, 0x74, 0x20, 0x62, 0x65, 0x20, 0x72, 0x75, 0x6E, 0x20,
        0x75, 0x6E, 0x64, 0x65, 0x72, 0x20, 0x57, 0x69, 0x6E, 0x33, 0x32, 0x0D, 0x0A, 0x24, 0x37,
        0x00, 0x00, 0x00, 0x00, 0x00, 0x00, 0x00, 0x00, 0x00, 0x00, 0x00, 0x00, 0x00, 0x00, 0x00,
        0x00, 0x00, 0x00, 0x00, 0x00, 0x00, 0x00, 0x00, 0x00, 0x00, 0x00, 0x00, 0x00, 0x00, 0x00,
        0x00, 0x00, 0x00, 0x00, 0x00, 0x00, 0x00, 0x00, 0x00, 0x00, 0x00, 0x00, 0x00, 0x00, 0x00,
        0x00, 0x00, 0x00, 0x00, 0x00, 0x00, 0x00, 0x00, 0x00, 0x00, 0x00, 0x00, 0x00, 0x00, 0x00,
        0x00, 0x00, 0x00, 0x00, 0x00, 0x00, 0x00, 0x00, 0x00, 0x00, 0x00, 0x00, 0x00, 0x00, 0x00,
        0x00, 0x00, 0x00, 0x00, 0x00, 0x00, 0x00, 0x00, 0x00, 0x00, 0x00, 0x00, 0x00, 0x00, 0x00,
        0x00, 0x00, 0x00, 0x00, 0x00, 0x00, 0x00, 0x00, 0x00, 0x00, 0x00, 0x00, 0x00, 0x00, 0x00,
        0x00, 0x00, 0x00, 0x00, 0x00, 0x00, 0x00, 0x00, 0x00, 0x00, 0x00, 0x00, 0x00, 0x00, 0x00,
        0x00, 0x00, 0x00, 0x00, 0x00, 0x00, 0x00, 0x00, 0x00, 0x00, 0x00, 0x00, 0x00, 0x00, 0x00,
        0x00, 0x00, 0x00, 0x00, 0x00, 0x00, 0x00, 0x00, 0x00, 0x00, 0x00, 0x00, 0x00, 0x00, 0x00,
        0x00, 0x00, 0x00, 0x00, 0x00, 0x00, 0x00, 0x00, 0x00, 0x00, 0x00, 0x00, 0x00, 0x00, 0x00,
        0x00, 0x00, 0x00, 0x00, 0x00, 0x00, 0x00, 0x00, 0x00, 0x00, 0x00, 0x00, 0x00, 0x00, 0x00,
        0x00, 0x00, 0x00, 0x00, 0x00, 0x00, 0x00, 0x00, 0x00, 0x00, 0x00, 0x00, 0x00, 0x00, 0x00,
        0x00, 0x00, 0x00, 0x00, 0x00, 0x00, 0x00, 0x00, 0x00, 0x00, 0x00, 0x00, 0x00, 0x00, 0x00,
        0x00, 0x00, 0x00, 0x00, 0x00, 0x00, 0x00, 0x00, 0x00, 0x00, 0x00, 0x00, 0x00, 0x00, 0x00,
        0x00, 0x00, 0x00, 0x00, 0x00, 0x00, 0x00, 0x00, 0x00, 0x00, 0x00, 0x00, 0x00, 0x00, 0x00,
        0x00, 0x00, 0x00, 0x00, 0x00, 0x00, 0x00, 0x00, 0x00, 0x00, 0x00, 0x00, 0x00, 0x00, 0x00,
        0x00, 0x00, 0x00, 0x00, 0x00, 0x00, 0x00, 0x00, 0x00, 0x00, 0x00, 0x00, 0x00, 0x00, 0x00,
        0x00, 0x00, 0x00, 0x00, 0x00, 0x00, 0x00, 0x00, 0x00, 0x00, 0x00, 0x00, 0x00, 0x00, 0x00,
        0x00, 0x00, 0x00, 0x00, 0x00, 0x00, 0x00, 0x00, 0x00, 0x00, 0x00, 0x00, 0x00, 0x00, 0x00,
        0x00, 0x00, 0x00, 0x00, 0x00, 0x00, 0x00, 0x00, 0x00, 0x00, 0x00, 0x00, 0x00, 0x00, 0x00,
        0x00, 0x00, 0x00, 0x00, 0x00, 0x00, 0x00, 0x00, 0x00, 0x00, 0x00, 0x00, 0x00, 0x00, 0x00,
        0x00, 0x00, 0x00, 0x00, 0x00, 0x00, 0x00, 0x00, 0x00, 0x00, 0x00, 0x00, 0x00, 0x00, 0x00,
        0x00, 0x00, 0x00, 0x00, 0x00, 0x00, 0x00, 0x00, 0x00, 0x00, 0x00, 0x00, 0x00, 0x00, 0x00,
        0x00, 0x00, 0x00, 0x00, 0x00, 0x00, 0x00, 0x00, 0x00, 0x00, 0x00, 0x00, 0x00, 0x00, 0x00,
        0x00, 0x00, 0x00, 0x00, 0x00, 0x00, 0x00, 0x00, 0x00, 0x00, 0x00, 0x00, 0x00, 0x00, 0x00,
        0x00, 0x00, // PE
        0x50, 0x45, 0x00, 0x00, 0x4C, 0x01, 0x08, 0x00, 0xC0, 0x9C, 0x07, 0x67, 0x00, 0x00, 0x00,
        0x00,
    ];

<<<<<<< HEAD
    /// An invalid small COFF object file
    ///
    /// https://github.com/m4b/goblin/issues/450
    const INVALID_COFF_OBJECT: [u8; 20] = [
        0x4C, 0x01, 0x00, 0x00, 0x00, 0x00, 0x00, 0x00, 0x01, 0x00, 0x00, 0x00, 0x00, 0x00, 0x00,
        0x00, 0x0F, 0x00, 0xFF, 0x80,
    ];
=======
    const WELL_FORMED_WITH_RICH_HEADER: &[u8] =
        include_bytes!("../../tests/bins/pe/well_formed_import.exe.bin");
>>>>>>> b2deba68

    #[test]
    fn crss_header() {
        let header = Header::parse(&&CRSS_HEADER[..]).unwrap();
        assert!(header.dos_header.signature == DOS_MAGIC);
        assert!(header.signature == PE_MAGIC);
        assert!(header.coff_header.machine == COFF_MACHINE_X86);
        assert!(machine_to_str(header.coff_header.machine) == "X86");
        println!("header: {:?}", &header);
    }

    #[test]
    fn parse_without_dos_rich() {
        // Get a PE pointer (e_lfanew)
        let dos_header = DosHeader::parse(&WELL_FORMED_WITH_RICH_HEADER).unwrap();
        // Skip DOS header and DOS stub
        let buf = &WELL_FORMED_WITH_RICH_HEADER[dos_header.pe_pointer as usize..];
        let header = Header::parse_without_dos(buf).unwrap();

        assert_eq!(header.coff_header.number_of_sections, 6);
        assert_eq!(header.rich_header, None);
        assert_eq!(header.dos_header, DosHeader::default());
    }

    #[test]
    fn parse_borland_weird_dos_stub() {
        let dos_stub = DosStub::parse(&BORLAND_PE32_VALID_NO_RICH_HEADER, 0x200).unwrap();
        assert_ne!(dos_stub.data, BORLAND_PE32_VALID_NO_RICH_HEADER.to_vec());
    }

    #[test]
    fn parse_borland_no_rich_header() {
        let header = RichHeader::parse(&BORLAND_PE32_VALID_NO_RICH_HEADER).unwrap();
        assert_eq!(header, None);
    }

    #[test]
    fn parse_no_rich_header() {
        let header = RichHeader::parse(&NO_RICH_HEADER).unwrap();
        assert_eq!(header, None);
    }

    #[test]
    fn parse_no_rich_header_invalid_pe_pointer() {
        let header = RichHeader::parse(&NO_RICH_HEADER_INVALID_PE_POINTER);
        assert_eq!(header.is_err(), true);
        if let Err(error::Error::Malformed(msg)) = header {
            assert_eq!(msg, "cannot parse PE header signature (offset 0xff3c)");
        } else {
            panic!("Expected a Malformed error but got {:?}", header);
        }
    }

    #[test]
    fn parse_correct_rich_header() {
        let header = RichHeader::parse(&CORRECT_RICH_HEADER).unwrap();
        assert_ne!(header, None);
        let header = header.unwrap();
        let expected = vec![
            RichMetadata {
                build: 25203,
                product: 260,
                use_count: 10,
            },
            RichMetadata {
                build: 25203,
                product: 259,
                use_count: 5,
            },
            RichMetadata {
                build: 25203,
                product: 261,
                use_count: 127,
            },
            RichMetadata {
                build: 25305,
                product: 259,
                use_count: 9,
            },
            RichMetadata {
                build: 25305,
                product: 261,
                use_count: 35,
            },
            RichMetadata {
                build: 25305,
                product: 260,
                use_count: 18,
            },
            RichMetadata {
                build: 25203,
                product: 257,
                use_count: 11,
            },
            RichMetadata {
                build: 0,
                product: 1,
                use_count: 152,
            },
            RichMetadata {
                build: 0,
                product: 0,
                use_count: 20,
            },
            RichMetadata {
                build: 25547,
                product: 258,
                use_count: 1,
            },
        ];
        assert_eq!(
            header
                .metadatas()
                .filter_map(Result::ok)
                .collect::<Vec<RichMetadata>>(),
            expected
        );
    }

    #[test]
    fn parse_corrupted_rich_header() {
        let header_result = RichHeader::parse(&CORRUPTED_RICH_HEADER);
        assert_eq!(header_result.is_err(), true);
    }

    #[test]
<<<<<<< HEAD
    fn parse_invalid_small_coff() {
        let header = Coff::parse(&INVALID_COFF_OBJECT);
        assert_eq!(header.is_err(), true);
        if let Err(error::Error::Malformed(msg)) = header {
            assert_eq!(
                msg,
                "COFF length field size (0x4) is larger than the parsed length value"
            );
        } else {
            panic!("Expected a Malformed error but got {:?}", header);
        }
=======
    fn parse_with_omitted_dos_stub() {
        let header = Header::parse(&HEADER_WITH_OMITTED_DOS_STUB).unwrap();

        assert_eq!(header.dos_header.pe_pointer, 0x40);
        assert_eq!(header.coff_header.number_of_sections, 3);
>>>>>>> b2deba68
    }
}<|MERGE_RESOLUTION|>--- conflicted
+++ resolved
@@ -1593,7 +1593,6 @@
         0x00,
     ];
 
-<<<<<<< HEAD
     /// An invalid small COFF object file
     ///
     /// https://github.com/m4b/goblin/issues/450
@@ -1601,10 +1600,9 @@
         0x4C, 0x01, 0x00, 0x00, 0x00, 0x00, 0x00, 0x00, 0x01, 0x00, 0x00, 0x00, 0x00, 0x00, 0x00,
         0x00, 0x0F, 0x00, 0xFF, 0x80,
     ];
-=======
+
     const WELL_FORMED_WITH_RICH_HEADER: &[u8] =
         include_bytes!("../../tests/bins/pe/well_formed_import.exe.bin");
->>>>>>> b2deba68
 
     #[test]
     fn crss_header() {
@@ -1731,7 +1729,6 @@
     }
 
     #[test]
-<<<<<<< HEAD
     fn parse_invalid_small_coff() {
         let header = Coff::parse(&INVALID_COFF_OBJECT);
         assert_eq!(header.is_err(), true);
@@ -1743,12 +1740,12 @@
         } else {
             panic!("Expected a Malformed error but got {:?}", header);
         }
-=======
+    }
+
     fn parse_with_omitted_dos_stub() {
         let header = Header::parse(&HEADER_WITH_OMITTED_DOS_STUB).unwrap();
 
         assert_eq!(header.dos_header.pe_pointer, 0x40);
         assert_eq!(header.coff_header.number_of_sections, 3);
->>>>>>> b2deba68
     }
 }