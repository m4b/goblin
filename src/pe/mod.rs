--- conflicted
+++ resolved
@@ -228,7 +228,6 @@
                 )?);
             }
 
-<<<<<<< HEAD
             if let Some(tls_table) = optional_header.data_directories.get_tls_table() {
                 match tls::TlsData::parse_with_opts(
                     bytes,
@@ -246,20 +245,7 @@
                     Err(err) => {
                         debug!("Failed to parse TLS data: {:?}", err);
                     }
-=======
-            if opts.parse_tls_data {
-                if let Some(tls_table) = optional_header.data_directories.get_tls_table() {
-                    tls_data = tls::TlsData::parse_with_opts(
-                        bytes,
-                        image_base,
-                        tls_table,
-                        &sections,
-                        file_alignment,
-                        opts,
-                        is_64,
-                    )?;
-                    debug!("tls data: {:#?}", tls_data);
->>>>>>> 8e606d8a
+
                 }
             }
 
