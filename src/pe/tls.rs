use crate::error;
use alloc::vec::Vec;
use scroll::{Pread, Pwrite, SizeWith};

use crate::pe::data_directories;
use crate::pe::options;
use crate::pe::section_table;
use crate::pe::utils;

/// Indicates 1-byte alignment for Thread Local Storage (TLS) characteristics field in [`ImageTlsDirectory::characteristics`]
pub const TLS_CHARACTERISTICS_ALIGN_1BYTES: u32 = 0x00100000;
/// Indicates 2-byte alignment for Thread Local Storage (TLS) characteristics field in [`ImageTlsDirectory::characteristics`]
pub const TLS_CHARACTERISTICS_ALIGN_2BYTES: u32 = 0x00200000;
/// Indicates 4-byte alignment for Thread Local Storage (TLS) characteristics field in [`ImageTlsDirectory::characteristics`]
pub const TLS_CHARACTERISTICS_ALIGN_4BYTES: u32 = 0x00300000;
/// Indicates 8-byte alignment for Thread Local Storage (TLS) characteristics field in [`ImageTlsDirectory::characteristics`]
pub const TLS_CHARACTERISTICS_ALIGN_8BYTES: u32 = 0x00400000;
/// Indicates 16-byte alignment for Thread Local Storage (TLS) characteristics field in [`ImageTlsDirectory::characteristics`]
pub const TLS_CHARACTERISTICS_ALIGN_16BYTES: u32 = 0x00500000;
/// Indicates 32-byte alignment for Thread Local Storage (TLS) characteristics field in [`ImageTlsDirectory::characteristics`]
pub const TLS_CHARACTERISTICS_ALIGN_32BYTES: u32 = 0x00600000;
/// Indicates 64-byte alignment for Thread Local Storage (TLS) characteristics field in [`ImageTlsDirectory::characteristics`]
pub const TLS_CHARACTERISTICS_ALIGN_64BYTES: u32 = 0x00700000;
/// Indicates 128-byte alignment for Thread Local Storage (TLS) characteristics field in [`ImageTlsDirectory::characteristics`]
pub const TLS_CHARACTERISTICS_ALIGN_128BYTES: u32 = 0x00800000;
/// Indicates 256-byte alignment for Thread Local Storage (TLS) characteristics field in [`ImageTlsDirectory::characteristics`]
pub const TLS_CHARACTERISTICS_ALIGN_256BYTES: u32 = 0x00900000;
/// Indicates 512-byte alignment for Thread Local Storage (TLS) characteristics field in [`ImageTlsDirectory::characteristics`]
pub const TLS_CHARACTERISTICS_ALIGN_512BYTES: u32 = 0x00A00000;
/// Indicates 1024-byte alignment for Thread Local Storage (TLS) characteristics field in [`ImageTlsDirectory::characteristics`]
pub const TLS_CHARACTERISTICS_ALIGN_1024BYTES: u32 = 0x00B00000;
/// Indicates 2048-byte alignment for Thread Local Storage (TLS) characteristics field in [`ImageTlsDirectory::characteristics`]
pub const TLS_CHARACTERISTICS_ALIGN_2048BYTES: u32 = 0x00D00000;
/// Indicates 4096-byte alignment for Thread Local Storage (TLS) characteristics field in [`ImageTlsDirectory::characteristics`]
pub const TLS_CHARACTERISTICS_ALIGN_4096BYTES: u32 = 0x00C00000;
/// Indicates 8192-byte alignment for Thread Local Storage (TLS) characteristics field in [`ImageTlsDirectory::characteristics`]
pub const TLS_CHARACTERISTICS_ALIGN_8192BYTES: u32 = 0x00E00000;
/// Mask for isolating alignment information from the characteristics field in [`ImageTlsDirectory::characteristics`]
pub const TLS_CHARACTERISTICS_ALIGN_MASK: u32 = 0x00F00000;

/// Represents the TLS directory `IMAGE_TLS_DIRECTORY64`.
#[repr(C)]
#[derive(Debug, PartialEq, Copy, Clone, Default, Pread, Pwrite, SizeWith)]
pub struct ImageTlsDirectory {
    /// The starting address of the TLS raw data.
    // NOTE: `u32` for 32-bit binaries, `u64` for 64-bit binaries.
    pub start_address_of_raw_data: u64,
    /// The ending address of the TLS raw data.
    // NOTE: `u32` for 32-bit binaries, `u64` for 64-bit binaries.
    pub end_address_of_raw_data: u64,
    /// The address of the TLS index.
    // NOTE: `u32` for 32-bit binaries, `u64` for 64-bit binaries.
    pub address_of_index: u64,
    /// The address of the TLS callback functions.
    ///
    /// Terminated by a null pointer.
    // NOTE: `u32` for 32-bit binaries, `u64` for 64-bit binaries.
    pub address_of_callbacks: u64,
    /// The size of the zero fill.
    pub size_of_zero_fill: u32,
    /// The characteristics of the TLS.
    ///
    /// Contains one or more bitflags of:
    ///
    /// - [`TLS_CHARACTERISTICS_ALIGN_1BYTES`]
    /// - [`TLS_CHARACTERISTICS_ALIGN_2BYTES`]
    /// - [`TLS_CHARACTERISTICS_ALIGN_4BYTES`]
    /// - [`TLS_CHARACTERISTICS_ALIGN_8BYTES`]
    /// - [`TLS_CHARACTERISTICS_ALIGN_16BYTES`]
    /// - [`TLS_CHARACTERISTICS_ALIGN_32BYTES`]
    /// - [`TLS_CHARACTERISTICS_ALIGN_64BYTES`]
    /// - [`TLS_CHARACTERISTICS_ALIGN_128BYTES`]
    /// - [`TLS_CHARACTERISTICS_ALIGN_256BYTES`]
    /// - [`TLS_CHARACTERISTICS_ALIGN_512BYTES`]
    /// - [`TLS_CHARACTERISTICS_ALIGN_1024BYTES`]
    /// - [`TLS_CHARACTERISTICS_ALIGN_2048BYTES`]
    /// - [`TLS_CHARACTERISTICS_ALIGN_4096BYTES`]
    /// - [`TLS_CHARACTERISTICS_ALIGN_8192BYTES`]
    /// - [`TLS_CHARACTERISTICS_ALIGN_MASK`]
    pub characteristics: u32,
}

/// TLS information.
#[derive(Debug, Clone, PartialEq, Default)]
pub struct TlsData<'a> {
    /// TLS directory.
    pub image_tls_directory: ImageTlsDirectory,
    /// Raw data of the TLS.
    pub raw_data: Option<&'a [u8]>,
    /// TLS index.
    pub slot: Option<u32>,
    /// TLS callbacks.
    pub callbacks: Vec<u64>,
}

impl ImageTlsDirectory {
    pub fn parse<T: Sized>(
        bytes: &[u8],
        dd: data_directories::DataDirectory,
        sections: &[section_table::SectionTable],
        file_alignment: u32,
    ) -> error::Result<Self> {
        Self::parse_with_opts::<T>(
            bytes,
            dd,
            sections,
            file_alignment,
            &options::ParseOptions::default(),
        )
    }

    pub fn parse_with_opts<T: Sized>(
        bytes: &[u8],
        dd: data_directories::DataDirectory,
        sections: &[section_table::SectionTable],
        file_alignment: u32,
        opts: &options::ParseOptions,
    ) -> error::Result<Self> {
        let rva = dd.virtual_address as usize;
        let mut offset =
            utils::find_offset(rva, sections, file_alignment, opts).ok_or_else(|| {
                error::Error::Malformed(format!(
                    "Cannot map ImageTlsDirectory rva {:#x} into offset",
                    rva
                ))
            })?;

        let is_64 = core::mem::size_of::<T>() == 8;

        let start_address_of_raw_data = if is_64 {
            bytes.gread_with::<u64>(&mut offset, scroll::LE)?
        } else {
            bytes.gread_with::<u32>(&mut offset, scroll::LE)? as u64
        };
        let end_address_of_raw_data = if is_64 {
            bytes.gread_with::<u64>(&mut offset, scroll::LE)?
        } else {
            bytes.gread_with::<u32>(&mut offset, scroll::LE)? as u64
        };
        let address_of_index = if is_64 {
            bytes.gread_with::<u64>(&mut offset, scroll::LE)?
        } else {
            bytes.gread_with::<u32>(&mut offset, scroll::LE)? as u64
        };
        let address_of_callbacks = if is_64 {
            bytes.gread_with::<u64>(&mut offset, scroll::LE)?
        } else {
            bytes.gread_with::<u32>(&mut offset, scroll::LE)? as u64
        };
        let size_of_zero_fill = bytes.gread_with::<u32>(&mut offset, scroll::LE)?;
        let characteristics = bytes.gread_with::<u32>(&mut offset, scroll::LE)?;

        let itd = Self {
            start_address_of_raw_data,
            end_address_of_raw_data,
            address_of_index,
            address_of_callbacks,
            size_of_zero_fill,
            characteristics,
        };

        Ok(itd)
    }
}

impl<'a> TlsData<'a> {
    pub fn parse<T: Sized>(
        bytes: &'a [u8],
        image_base: u64,
        dd: &data_directories::DataDirectory,
        sections: &[section_table::SectionTable],
        file_alignment: u32,
    ) -> error::Result<Option<Self>> {
        Self::parse_with_opts::<T>(
            bytes,
            image_base,
            dd,
            sections,
            file_alignment,
            &options::ParseOptions::default(),
        )
    }

    pub fn parse_with_opts<T: Sized>(
        bytes: &'a [u8],
        image_base: u64,
        dd: &data_directories::DataDirectory,
        sections: &[section_table::SectionTable],
        file_alignment: u32,
        opts: &options::ParseOptions,
    ) -> error::Result<Option<Self>> {
        let mut raw_data = None;
        let mut slot = None;
        let mut callbacks = Vec::new();

        let is_64 = core::mem::size_of::<T>() == 8;

        let itd =
            ImageTlsDirectory::parse_with_opts::<T>(bytes, *dd, sections, file_alignment, opts)?;

        // Parse the raw data if any
        if itd.end_address_of_raw_data != 0 && itd.start_address_of_raw_data != 0 {
            if itd.start_address_of_raw_data > itd.end_address_of_raw_data {
                return Err(error::Error::Malformed(format!(
                    "tls start_address_of_raw_data ({:#x}) is greater than end_address_of_raw_data ({:#x})",
                    itd.start_address_of_raw_data,
                    itd.end_address_of_raw_data
                )));
            }

            if itd.start_address_of_raw_data < image_base {
                return Err(error::Error::Malformed(format!(
                    "tls start_address_of_raw_data ({:#x}) is less than image base ({:#x})",
                    itd.start_address_of_raw_data, image_base
                )));
            }

            // VA to RVA
            let rva = itd.start_address_of_raw_data - image_base;
            let size = itd.end_address_of_raw_data - itd.start_address_of_raw_data;
            let offset = utils::find_offset(rva as usize, sections, file_alignment, opts)
                .ok_or_else(|| {
                    error::Error::Malformed(format!(
                        "cannot map tls start_address_of_raw_data rva ({:#x}) into offset",
                        rva
                    ))
                })?;
            raw_data = Some(&bytes[offset..offset + size as usize]);
        }

        // Parse the index if any
        if itd.address_of_index != 0 {
            if itd.address_of_index < image_base {
                return Err(error::Error::Malformed(format!(
                    "tls address_of_index ({:#x}) is less than image base ({:#x})",
                    itd.address_of_index, image_base
                )));
            }

            // VA to RVA
            let rva = itd.address_of_index - image_base;
            let offset = utils::find_offset(rva as usize, sections, file_alignment, opts);
            slot = offset.and_then(|x| bytes.pread_with::<u32>(x, scroll::LE).ok());
        }

        // Parse the callbacks if any
        if itd.address_of_callbacks != 0 {
            if itd.address_of_callbacks < image_base {
                return Err(error::Error::Malformed(format!(
                    "tls address_of_callbacks ({:#x}) is less than image base ({:#x})",
                    itd.address_of_callbacks, image_base
                )));
            }

            // VA to RVA
            let rva = itd.address_of_callbacks - image_base;
            let offset = utils::find_offset(rva as usize, sections, file_alignment, opts)
                .ok_or_else(|| {
                    error::Error::Malformed(format!(
                        "cannot map tls address_of_callbacks rva ({:#x}) into offset",
                        rva
                    ))
                })?;
            let mut i = 0;
            // Read the callbacks until we find a null terminator
            loop {
                let callback: u64 = if is_64 {
                    bytes.pread_with::<u64>(offset + i * 8, scroll::LE)?
                } else {
                    bytes.pread_with::<u32>(offset + i * 4, scroll::LE)? as u64
                };
                if callback == 0 {
                    break;
                }
                if callback < image_base as u64 {
                    return Err(error::Error::Malformed(format!(
                        "tls callback ({:#x}) is less than image base ({:#x})",
                        callback, image_base
                    )));
                }
                // Each callback is an VA so convert it to RVA
<<<<<<< HEAD
                let callback_rva = callback - image_base;
=======
                // For x86 compatibility, `usize` is 32-bit, `u64` is 64-bit.
                // Therefore upcast to u64 first, then downcast the whole var to u32.
                let callback_rva = (callback - image_base as u64) as usize;
>>>>>>> 19d88ecc
                // Check if the callback is in the image
                if utils::find_offset(callback_rva as usize, sections, file_alignment, opts)
                    .is_none()
                {
                    return Err(error::Error::Malformed(format!(
                        "cannot map tls callback ({:#x})",
                        callback
                    )));
                }
                callbacks.push(callback);
                i += 1;
            }
        }

        Ok(Some(TlsData {
            image_tls_directory: itd,
            raw_data,
            slot,
            callbacks,
        }))
    }
}

#[cfg(test)]
mod tests {
    use super::TLS_CHARACTERISTICS_ALIGN_4BYTES;

    const SPECIAL_IMPORT_FORWARDER_TLS: &[u8] =
        include_bytes!("../../tests/bins/pe/special_import_forwarder_tls.exe.bin");
    const LLD_TLS_SLOT_VIRTONLY_BIN64: &[u8] =
        include_bytes!("../../tests/bins/pe/lld_tls_slot_virtonly.exe.bin");
    const LLD_MALFORMED_TLS_CALLBACKS_BIN64: &[u8] =
        include_bytes!("../../tests/bins/pe/lld_malformed_tls_callbacks_64.exe.bin");
    const LLD_WITH_TLS_BIN64: &[u8] = include_bytes!("../../tests/bins/pe/lld_with_tls_64.exe.bin");
    const LLD_NO_TLS_BIN64: &[u8] = include_bytes!("../../tests/bins/pe/lld_no_tls_64.exe.bin");

    /// Binary without TLS directory
    #[test]
    fn parse_no_tls() {
        let binary = crate::pe::PE::parse(LLD_NO_TLS_BIN64).expect("Unable to parse binary");
        assert_eq!(binary.tls_data.is_none(), true);
    }

    #[test]
    fn parse_with_tls() {
        let binary = crate::pe::PE::parse(LLD_WITH_TLS_BIN64).expect("Unable to parse binary");
        assert_eq!(binary.tls_data.is_some(), true);
        let tls_data = binary.tls_data.unwrap();
        let dir = tls_data.image_tls_directory;

        assert_eq!(tls_data.callbacks, vec![0x140001000]);
        assert_eq!(dir.address_of_callbacks, 0x140001020);

        let raw_data_expect: &[u8] = &[0, 0, 0, 0];
        assert_eq!(
            tls_data
                .raw_data
                .as_ref()
                .map(|x| x.len() == 4)
                .unwrap_or(false),
            true
        );
        assert_eq!(tls_data.raw_data, Some(raw_data_expect));
        assert_eq!(dir.start_address_of_raw_data, 0x140001060);
        assert_eq!(dir.end_address_of_raw_data, 0x140001064);

        assert_eq!(tls_data.slot, Some(0xCCCCCCCC));
        assert_eq!(dir.address_of_index, 0x140001034);

        assert_eq!(dir.size_of_zero_fill, 0x0);
        assert_eq!(dir.characteristics, TLS_CHARACTERISTICS_ALIGN_4BYTES);
    }

    /// Contains two valid callbacks, but null-terminator is (intentionally, for test)
    /// malformed with 8-bytes `08 07 06 05 04 03 02 01` (LE).
    #[test]
    fn parse_malformed_tls_callbacks() {
        let binary = crate::pe::PE::parse(LLD_MALFORMED_TLS_CALLBACKS_BIN64);
        match binary {
            Ok(_) => unreachable!("Malformed TLS callbacks should fail to parse"),
            Err(crate::error::Error::Malformed(msg)) => {
                assert_eq!(msg, "cannot map tls callback (0x807060504030201)");
            }
            Err(err) => unreachable!("Unexpected error: {err:?}"),
        }
    }

    /// Binaries compiled with a valid TLS index may generate an binary that
    /// its TLS directory contains `AddressOfIndex` field that only
    /// present in virtual address when mapped to virtual memory.
    ///
    /// Issue: <https://github.com/m4b/goblin/issues/424>
    #[test]
    fn parse_tls_slot_nonexist_in_raw() {
        let binary =
            crate::pe::PE::parse(LLD_TLS_SLOT_VIRTONLY_BIN64).expect("Unable to parse binary");
        assert_eq!(binary.tls_data.is_some(), true);
        let tls_data = binary.tls_data.unwrap();
        assert_eq!(tls_data.slot, None);
    }

    /// So-called "special import forwarder TLS" means the address of callbacks points
    /// to the VA of FT (first thunk, aka address table) within an associated import descriptor.
    ///
    /// This forwarder allows a exported symbol in the external DLL to be called as main
    /// executables TLS callbacks ealier than DLLs TLS callbacks callouts.
    ///
    /// When the image is mapped to memory for execution:
    ///
    /// 1. Windows loader loads up the depencency specified in the descriptor (`abcd.dll`)
    /// 2. Windows loader resolves import symbol and writes absolute address of import symbol (`abcd.dll!ORDINAL 00001`)
    /// 3. Once entire dependencies are resolved, Windows loader then calls out the chain of TLS callbacks
    ///    specified in the `AddressOfCallbacks` in TLS directory.
    /// 4. The imported symbol (`abcd.dll!ORDINAL 00001`) is called as an TLS callback.
    ///
    /// This executable cannot be created by any combinations of compiler or linker options. Instead, it requires manual or
    /// automated process of modifying artifact binary.
    #[test]
    fn parse_special_import_fowarder_tls() {
        let binary = crate::pe::PE::parse(SPECIAL_IMPORT_FORWARDER_TLS);
        match binary {
            Ok(_) => unreachable!("Special import forwarder TLS should fail to parse"),
            Err(crate::error::Error::Malformed(msg)) => {
                assert_eq!(msg, "cannot map tls callback (0x800000000000c8c6)")
            }
            Err(err) => unreachable!("Unexpected error: {err:?}"),
        }
    }
}<|MERGE_RESOLUTION|>--- conflicted
+++ resolved
@@ -279,13 +279,7 @@
                     )));
                 }
                 // Each callback is an VA so convert it to RVA
-<<<<<<< HEAD
                 let callback_rva = callback - image_base;
-=======
-                // For x86 compatibility, `usize` is 32-bit, `u64` is 64-bit.
-                // Therefore upcast to u64 first, then downcast the whole var to u32.
-                let callback_rva = (callback - image_base as u64) as usize;
->>>>>>> 19d88ecc
                 // Check if the callback is in the image
                 if utils::find_offset(callback_rva as usize, sections, file_alignment, opts)
                     .is_none()
