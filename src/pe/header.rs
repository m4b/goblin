--- conflicted
+++ resolved
@@ -865,17 +865,10 @@
     pub optional_header: Option<optional_header::OptionalHeader>,
 }
 
-<<<<<<< HEAD
-impl<'a> Header<'a> {
-    pub fn parse(bytes: &'a [u8]) -> error::Result<Self> {
-        let dos_header = DosHeader::parse(&bytes)?;
-        let dos_stub = DosStub::new(&bytes, dos_header.pe_pointer)?;
-        let rich_header = RichHeader::parse(&bytes)?;
-=======
 impl Header {
     fn parse_impl(bytes: &[u8], dos_header: DosHeader, dos_stub: DosStub) -> error::Result<Self> {
->>>>>>> f401d18e
         let mut offset = dos_header.pe_pointer as usize;
+        let rich_header = RichHeader::parse(&bytes)?;
         let signature = bytes.gread_with(&mut offset, scroll::LE).map_err(|_| {
             error::Error::Malformed(format!("cannot parse PE signature (offset {:#x})", offset))
         })?;
